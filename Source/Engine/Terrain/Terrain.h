// Copyright (c) 2012-2023 Wojciech Figat. All rights reserved.

#pragma once

#include "Engine/Content/JsonAssetReference.h"
#include "Engine/Content/Assets/MaterialBase.h"
#include "Engine/Physics/Actors/PhysicsColliderActor.h"

class Terrain;
class TerrainChunk;
class TerrainPatch;
class TerrainManager;
class PhysicalMaterial;
struct RayCastHit;
struct RenderView;

// Maximum amount of levels of detail for the terrain chunks
#define TERRAIN_MAX_LODS 8

// Amount of units per terrain geometry vertex (can be adjusted per terrain instance using non-uniform scale factor)
#define TERRAIN_UNITS_PER_VERTEX 100.0f

// Enable/disable terrain editing and changing at runtime. If your game doesn't use procedural terrain in game then disable this option to reduce build size.
#define TERRAIN_EDITING 1

// Enable/disable terrain heightmap samples modification and gather. Used by the editor to modify the terrain with the brushes.
#define TERRAIN_UPDATING 1

// Enable/disable terrain physics collision drawing
#define TERRAIN_USE_PHYSICS_DEBUG (USE_EDITOR && 1)

// Terrain splatmaps amount limit. Each splatmap can hold up to 4 layer weights.
#define TERRAIN_MAX_SPLATMAPS_COUNT 2

/// <summary>
/// Represents a single terrain object.
/// </summary>
/// <seealso cref="Actor" />
/// <seealso cref="PhysicsColliderActor" />
API_CLASS(Sealed) class FLAXENGINE_API Terrain : public PhysicsColliderActor
{
    DECLARE_SCENE_OBJECT(Terrain);
    friend Terrain;
    friend TerrainPatch;
    friend TerrainChunk;

private:
    char _lodBias;
    char _forcedLod;
    char _collisionLod;
    byte _lodCount;
    uint16 _chunkSize;
    int32 _sceneRenderingKey = -1;
    float _scaleInLightmap;
    float _lodDistribution;
    Vector3 _boundsExtent;
    Float3 _cachedScale;
    Array<TerrainPatch*, InlinedAllocation<64>> _patches;
    Array<TerrainChunk*> _drawChunks;
    Array<JsonAssetReference<PhysicalMaterial>, FixedAllocation<8>> _physicalMaterials;

public:
    /// <summary>
    /// Finalizes an instance of the <see cref="Terrain"/> class.
    /// </summary>
    ~Terrain();

public:
    /// <summary>
    /// The default material used for terrain rendering (chunks can override this).
    /// </summary>
    API_FIELD(Attributes="EditorOrder(100), DefaultValue(null), EditorDisplay(\"Terrain\")")
    AssetReference<MaterialBase> Material;

    /// <summary>
    /// The draw passes to use for rendering this object.
    /// </summary>
    API_FIELD(Attributes="EditorOrder(115), DefaultValue(DrawPass.Default), EditorDisplay(\"Terrain\")")
    DrawPass DrawModes = DrawPass::Default;

public:
    /// <summary>
    /// Gets the terrain Level Of Detail bias value. Allows to increase or decrease rendered terrain quality.
    /// </summary>
    API_PROPERTY(Attributes="EditorOrder(50), DefaultValue(0), Limit(-100, 100, 0.1f), EditorDisplay(\"Terrain\", \"LOD Bias\")")
    FORCE_INLINE int32 GetLODBias() const
    {
        return static_cast<int32>(_lodBias);
    }

    /// <summary>
    /// Sets the terrain Level Of Detail bias value. Allows to increase or decrease rendered terrain quality.
    /// </summary>
    API_PROPERTY() void SetLODBias(int32 value)
    {
        _lodBias = static_cast<char>(Math::Clamp(value, -100, 100));
    }

    /// <summary>
    /// Gets the terrain forced Level Of Detail index. Allows to bind the given chunks LOD to show. Value -1 disables this feature.
    /// </summary>
    API_PROPERTY(Attributes="EditorOrder(60), DefaultValue(-1), Limit(-1, 100, 0.1f), EditorDisplay(\"Terrain\", \"Forced LOD\")")
    FORCE_INLINE int32 GetForcedLOD() const
    {
        return static_cast<int32>(_forcedLod);
    }

    /// <summary>
    /// Sets the terrain forced Level Of Detail index. Allows to bind the given chunks LOD to show. Value -1 disables this feature.
    /// </summary>
    API_PROPERTY() void SetForcedLOD(int32 value)
    {
        _forcedLod = static_cast<char>(Math::Clamp(value, -1, TERRAIN_MAX_LODS));
    }

    /// <summary>
    /// Gets the terrain LODs distribution parameter. Adjusts terrain chunks transitions distances. Use lower value to increase terrain quality or higher value to increase performance. Default value is 0.75.
    /// </summary>
    API_PROPERTY(Attributes="EditorOrder(70), DefaultValue(0.6f), Limit(0, 5, 0.01f), EditorDisplay(\"Terrain\", \"LOD Distribution\")")
    FORCE_INLINE float GetLODDistribution() const
    {
        return _lodDistribution;
    }

    /// <summary>
    /// Sets the terrain LODs distribution parameter. Adjusts terrain chunks transitions distances. Use lower value to increase terrain quality or higher value to increase performance. Default value is 0.75.
    /// </summary>
    API_PROPERTY() void SetLODDistribution(float value);

    /// <summary>
    /// Gets the terrain scale in lightmap (applied to all the chunks). Use value higher than 1 to increase baked lighting resolution.
    /// </summary>
    API_PROPERTY(Attributes="EditorOrder(110), DefaultValue(0.1f), Limit(0, 10000, 0.1f), EditorDisplay(\"Terrain\", \"Scale In Lightmap\")")
    FORCE_INLINE float GetScaleInLightmap() const
    {
        return _scaleInLightmap;
    }

    /// <summary>
    /// Sets the terrain scale in lightmap (applied to all the chunks). Use value higher than 1 to increase baked lighting resolution.
    /// </summary>
    API_PROPERTY() void SetScaleInLightmap(float value);

    /// <summary>
    /// Gets the terrain chunks bounds extent. Values used to expand terrain chunks bounding boxes. Use it when your terrain material is performing vertex offset operations on a GPU.
    /// </summary>
    API_PROPERTY(Attributes="EditorOrder(120), EditorDisplay(\"Terrain\")")
    FORCE_INLINE Vector3 GetBoundsExtent() const
    {
        return _boundsExtent;
    }

    /// <summary>
    /// Sets the terrain chunks bounds extent. Values used to expand terrain chunks bounding boxes. Use it when your terrain material is performing vertex offset operations on a GPU.
    /// </summary>
    API_PROPERTY() void SetBoundsExtent(const Vector3& value);

    /// <summary>
    /// Gets the terrain geometry LOD index used for collision.
    /// </summary>
    API_PROPERTY(Attributes="EditorOrder(500), DefaultValue(-1), Limit(-1, 100, 0.1f), EditorDisplay(\"Collision\", \"Collision LOD\")")
    FORCE_INLINE int32 GetCollisionLOD() const
    {
        return _collisionLod;
    }

    /// <summary>
    /// Sets the terrain geometry LOD index used for collision.
    /// </summary>
    API_PROPERTY() void SetCollisionLOD(int32 value);

    /// <summary>
    /// Gets the list with physical materials used to define the terrain collider physical properties - each for terrain layer (layer index matches index in this array).
    /// </summary>
    API_PROPERTY(Attributes="EditorOrder(520), EditorDisplay(\"Collision\"), Collection(MinCount = 8, MaxCount = 8)")
    FORCE_INLINE const Array<JsonAssetReference<PhysicalMaterial>, FixedAllocation<8>>& GetPhysicalMaterials() const
    {
        return _physicalMaterials;
    }

    /// <summary>
    /// Sets the list with physical materials used to define the terrain collider physical properties - each for terrain layer (layer index matches index in this array).
    /// </summary>
    API_PROPERTY()
    void SetPhysicalMaterials(const Array<JsonAssetReference<PhysicalMaterial>, FixedAllocation<8>>& value);

    /// <summary>
    /// Gets the terrain Level Of Detail count.
    /// </summary>
    API_PROPERTY() FORCE_INLINE int32 GetLODCount() const
    {
        return static_cast<int32>(_lodCount);
    }

    /// <summary>
    /// Gets the terrain chunk vertices amount per edge (square).
    /// </summary>
    API_PROPERTY() FORCE_INLINE int32 GetChunkSize() const
    {
        return static_cast<int32>(_chunkSize);
    }

    /// <summary>
    /// Gets the terrain patches count. Each patch contains 16 chunks arranged into a 4x4 square.
    /// </summary>
    API_PROPERTY() FORCE_INLINE int32 GetPatchesCount() const
    {
        return _patches.Count();
    }

    /// <summary>
    /// Checks if terrain has the patch at the given coordinates.
    /// </summary>
    /// <param name="patchCoord">The patch location (x and z).</param>
    /// <returns>True if has patch added, otherwise false.</returns>
    API_FUNCTION() FORCE_INLINE bool HasPatch(API_PARAM(Ref) const Int2& patchCoord) const
    {
        return GetPatch(patchCoord) != nullptr;
    }

    /// <summary>
    /// Gets the patch at the given location.
    /// </summary>
    /// <param name="patchCoord">The patch location (x and z).</param>
    /// <returns>The patch.</returns>
    API_FUNCTION() TerrainPatch* GetPatch(API_PARAM(Ref) const Int2& patchCoord) const;

    /// <summary>
    /// Gets the patch at the given location.
    /// </summary>
    /// <param name="x">The patch location x.</param>
    /// <param name="z">The patch location z.</param>
    /// <returns>The patch.</returns>
    API_FUNCTION() TerrainPatch* GetPatch(int32 x, int32 z) const;

    /// <summary>
    /// Gets the zero-based index of the terrain patch in the terrain patches collection.
    /// </summary>
    /// <param name="patchCoord">The patch location (x and z).</param>
    /// <returns>The zero-based index of the terrain patch in the terrain patches collection. Returns -1 if patch coordinates are invalid.</returns>
    API_FUNCTION() int32 GetPatchIndex(API_PARAM(Ref) const Int2& patchCoord) const;

    /// <summary>
    /// Gets the patch at the given index.
    /// </summary>
    /// <param name="index">The index.</param>
    /// <returns>The patch.</returns>
    API_FUNCTION() FORCE_INLINE TerrainPatch* GetPatch(int32 index) const
    {
        return _patches[index];
    }

    /// <summary>
    /// Gets the terrain patch coordinates (x and z) at the given index.
    /// </summary>
    /// <param name="patchIndex">The zero-based index of the terrain patch in the terrain patches collection.</param>
    /// <param name="patchCoord">The patch location (x and z).</param>
    API_FUNCTION() void GetPatchCoord(int32 patchIndex, API_PARAM(Out) Int2& patchCoord) const;

    /// <summary>
    /// Gets the terrain patch world bounds at the given index.
    /// </summary>
    /// <param name="patchIndex">The zero-based index of the terrain patch in the terrain patches collection.</param>
    /// <param name="bounds">The patch world bounds.</param>
    API_FUNCTION() void GetPatchBounds(int32 patchIndex, API_PARAM(Out) BoundingBox& bounds) const;

    /// <summary>
    /// Gets the terrain chunk world bounds at the given index.
    /// </summary>
    /// <param name="patchIndex">The zero-based index of the terrain patch in the terrain patches collection.</param>
    /// <param name="chunkIndex">The zero-based index of the terrain chunk in the terrain patch chunks collection (in range 0-15).</param>
    /// <param name="bounds">The chunk world bounds.</param>
    API_FUNCTION() void GetChunkBounds(int32 patchIndex, int32 chunkIndex, API_PARAM(Out) BoundingBox& bounds) const;

    /// <summary>
    /// Gets the chunk material that overrides the terrain default one.
    /// </summary>
    /// <param name="patchCoord">The patch coordinates (x and z).</param>
    /// <param name="chunkCoord">The chunk coordinates (x and z).</param>
    /// <returns>The value.</returns>
    API_FUNCTION() MaterialBase* GetChunkOverrideMaterial(API_PARAM(Ref) const Int2& patchCoord, API_PARAM(Ref) const Int2& chunkCoord) const;

    /// <summary>
    /// Sets the chunk material to override the terrain default one.
    /// </summary>
    /// <param name="patchCoord">The patch coordinates (x and z).</param>
    /// <param name="chunkCoord">The chunk coordinates (x and z).</param>
    /// <param name="value">The value to set.</param>
    API_FUNCTION() void SetChunkOverrideMaterial(API_PARAM(Ref) const Int2& patchCoord, API_PARAM(Ref) const Int2& chunkCoord, MaterialBase* value);

#if TERRAIN_EDITING

    /// <summary>
    /// Setups the terrain patch using the specified heightmap data.
    /// </summary>
    /// <param name="patchCoord">The patch coordinates (x and z).</param>
    /// <param name="heightMapLength">The height map array length. It must match the terrain descriptor, so it should be (chunkSize*4+1)^2. Patch is a 4 by 4 square made of chunks. Each chunk has chunkSize quads on edge.</param>
    /// <param name="heightMap">The height map. Each array item contains a height value.</param>
    /// <param name="holesMask">The holes mask (optional). Normalized to 0-1 range values with holes mask per-vertex. Must match the heightmap dimensions.</param>
    /// <param name="forceUseVirtualStorage">If set to <c>true</c> patch will use virtual storage by force. Otherwise it can use normal texture asset storage on drive (valid only during Editor). Runtime-created terrain can only use virtual storage (in RAM).</param>
    /// <returns>True if failed, otherwise false.</returns>
    API_FUNCTION() bool SetupPatchHeightMap(API_PARAM(Ref) const Int2& patchCoord, int32 heightMapLength, const float* heightMap, const byte* holesMask = nullptr, bool forceUseVirtualStorage = false);

    /// <summary>
    /// Setups the terrain patch layer weights using the specified splatmaps data.
    /// </summary>
    /// <param name="patchCoord">The patch coordinates (x and z).</param>
    /// <param name="index">The zero-based index of the splatmap texture.</param>
    /// <param name="splatMapLength">The splatmap map array length. It must match the terrain descriptor, so it should be (chunkSize*4+1)^2. Patch is a 4 by 4 square made of chunks. Each chunk has chunkSize quads on edge.</param>
    /// <param name="splatMap">The splat map. Each array item contains 4 layer weights.</param>
    /// <param name="forceUseVirtualStorage">If set to <c>true</c> patch will use virtual storage by force. Otherwise it can use normal texture asset storage on drive (valid only during Editor). Runtime-created terrain can only use virtual storage (in RAM).</param>
    /// <returns>True if failed, otherwise false.</returns>
    API_FUNCTION() bool SetupPatchSplatMap(API_PARAM(Ref) const Int2& patchCoord, int32 index, int32 splatMapLength, const Color32* splatMap, bool forceUseVirtualStorage = false);

#endif

public:
#if TERRAIN_EDITING

    /// <summary>
    /// Setups the terrain. Clears the existing data.
    /// </summary>
    /// <param name="lodCount">The LODs count. The actual amount of LODs may be lower due to provided chunk size (each LOD has 4 times less quads).</param>
    /// <param name="chunkSize">The size of the chunk (amount of quads per edge for the highest LOD). Must be power of two minus one (eg. 63 or 127).</param>
    API_FUNCTION() void Setup(int32 lodCount = 6, int32 chunkSize = 127);

    /// <summary>
    /// Adds the patches to the terrain (clears existing ones).
    /// </summary>
    /// <param name="numberOfPatches">The number of patches (x and z axis).</param>
    API_FUNCTION() void AddPatches(API_PARAM(Ref) const Int2& numberOfPatches);

    /// <summary>
    /// Adds the patch.
    /// </summary>
    /// <param name="patchCoord">The patch location (x and z).</param>
    API_FUNCTION() void AddPatch(API_PARAM(Ref) const Int2& patchCoord);

    /// <summary>
    /// Removes the patch.
    /// </summary>
    /// <param name="patchCoord">The patch location (x and z).</param>
    API_FUNCTION() void RemovePatch(API_PARAM(Ref) const Int2& patchCoord);

#endif

    /// <summary>
    /// Updates the cached bounds of the actor. Updates the cached world bounds for every patch and chunk.
    /// </summary>
    API_FUNCTION() void UpdateBounds();

    /// <summary>
    /// Caches the neighbor chunks of this terrain.
    /// </summary>
    API_FUNCTION() void CacheNeighbors();

    /// <summary>
    /// Updates the collider shapes collisions/queries layer mask bits.
    /// </summary>
    API_FUNCTION() void UpdateLayerBits();

    /// <summary>
    /// Removes the lightmap data from the terrain.
    /// </summary>
    API_FUNCTION() void RemoveLightmap();

public:
<<<<<<< HEAD
=======

    /// <summary>
    /// Performs a raycast against this terrain collision shape.
    /// </summary>
    /// <param name="origin">The origin of the ray.</param>
    /// <param name="direction">The normalized direction of the ray.</param>
    /// <param name="resultHitDistance">The raycast result hit position distance from the ray origin. Valid only if raycast hits anything.</param>
    /// <param name="maxDistance">The maximum distance the ray should check for collisions.</param>
    /// <returns>True if ray hits an object, otherwise false.</returns>
    API_FUNCTION() bool RayCast(const Vector3& origin, const Vector3& direction, API_PARAM(Out) float& resultHitDistance, float maxDistance = MAX_float) const;

>>>>>>> 0569b6da
    /// <summary>
    /// Performs a raycast against this terrain collision shape. Returns the hit chunk.
    /// </summary>
    /// <param name="origin">The origin of the ray.</param>
    /// <param name="direction">The normalized direction of the ray.</param>
    /// <param name="resultHitDistance">The raycast result hit position distance from the ray origin. Valid only if raycast hits anything.</param>
    /// <param name="resultChunk">The raycast result hit chunk. Valid only if raycast hits anything.</param>
    /// <param name="maxDistance">The maximum distance the ray should check for collisions.</param>
    /// <returns>True if ray hits an object, otherwise false.</returns>
    API_FUNCTION() bool RayCast(const Vector3& origin, const Vector3& direction, API_PARAM(Out) float& resultHitDistance, API_PARAM(Out) TerrainChunk*& resultChunk, float maxDistance = MAX_float) const;

    /// <summary>
    /// Performs a raycast against this terrain collision shape. Returns the hit chunk.
    /// </summary>
    /// <param name="ray">The ray to test.</param>
    /// <param name="resultHitDistance">The raycast result hit position distance from the ray origin. Valid only if raycast hits anything.</param>
    /// <param name="resultPatchCoord">The raycast result hit terrain patch coordinates (x and z). Valid only if raycast hits anything.</param>
    /// <param name="resultChunkCoord">The raycast result hit terrain chunk coordinates (relative to the patch, x and z). Valid only if raycast hits anything.</param>
    /// <param name="maxDistance">The maximum distance the ray should check for collisions.</param>
    /// <returns>True if ray hits an object, otherwise false.</returns>
    API_FUNCTION() bool RayCast(const Ray& ray, API_PARAM(Out) float& resultHitDistance, API_PARAM(Out) Int2& resultPatchCoord, API_PARAM(Out) Int2& resultChunkCoord, float maxDistance = MAX_float) const;

    /// <summary>
    /// Draws the terrain patch.
    /// </summary>
    /// <param name="renderContext">The rendering context.</param>
    /// <param name="patchCoord">The patch location (x and z).</param>
    /// <param name="material">The material to use for rendering.</param>
    /// <param name="lodIndex">The LOD index.</param>
    API_FUNCTION() void DrawPatch(API_PARAM(Ref) const RenderContext& renderContext, API_PARAM(Ref) const Int2& patchCoord, MaterialBase* material, int32 lodIndex = 0) const;

    /// <summary>
    /// Draws the terrain chunk.
    /// </summary>
    /// <param name="renderContext">The rendering context.</param>
    /// <param name="patchCoord">The patch location (x and z).</param>
    /// <param name="chunkCoord">The chunk location (x and z).</param>
    /// <param name="material">The material to use for rendering.</param>
    /// <param name="lodIndex">The LOD index.</param>
    API_FUNCTION() void DrawChunk(API_PARAM(Ref) const RenderContext& renderContext, API_PARAM(Ref) const Int2& patchCoord, API_PARAM(Ref) const Int2& chunkCoord, MaterialBase* material, int32 lodIndex = 0) const;

private:
#if TERRAIN_USE_PHYSICS_DEBUG
    void DrawPhysicsDebug(RenderView& view);
#endif

public:
    // [PhysicsColliderActor]
    void Draw(RenderContext& renderContext) override;
#if USE_EDITOR
    void OnDebugDrawSelected() override;
#endif
    void OnLayerChanged() override;
    bool IntersectsItself(const Ray& ray, Real& distance, Vector3& normal) override;
    void Serialize(SerializeStream& stream, const void* otherObj) override;
    void Deserialize(DeserializeStream& stream, ISerializeModifier* modifier) override;
    RigidBody* GetAttachedRigidBody() const override;
    bool RayCast(const Vector3& origin, const Vector3& direction, float& resultHitDistance, float maxDistance = MAX_float) const final;
    bool RayCast(const Vector3& origin, const Vector3& direction, RayCastHit& hitInfo, float maxDistance = MAX_float) const final;
    void ClosestPoint(const Vector3& point, Vector3& result) const final;
    bool ContainsPoint(const Vector3& point) const final;

protected:
    // [PhysicsColliderActor]
    void OnEnable() override;
    void OnDisable() override;
    void OnTransformChanged() override;
    void OnActiveInTreeChanged() override;
    void OnPhysicsSceneChanged(PhysicsScene* previous) override;
    void BeginPlay(SceneBeginData* data) override;
    void EndPlay() override;
};<|MERGE_RESOLUTION|>--- conflicted
+++ resolved
@@ -43,6 +43,22 @@
     friend Terrain;
     friend TerrainPatch;
     friend TerrainChunk;
+
+    /// <summary>
+    /// Various defines regarding terrain configuration.
+    /// </summary>
+    API_ENUM() enum Config
+    {
+        /// <summary>
+        /// The maximum allowed amount of chunks per patch.
+        /// </summary>
+        ChunksCount = 16,
+
+        /// <summary>
+        /// The maximum allowed amount of chunks per chunk.
+        /// </summary>
+        ChunksCountEdge = 4,
+    };
 
 private:
     char _lodBias;
@@ -316,7 +332,6 @@
 
 public:
 #if TERRAIN_EDITING
-
     /// <summary>
     /// Setups the terrain. Clears the existing data.
     /// </summary>
@@ -341,44 +356,29 @@
     /// </summary>
     /// <param name="patchCoord">The patch location (x and z).</param>
     API_FUNCTION() void RemovePatch(API_PARAM(Ref) const Int2& patchCoord);
-
 #endif
 
     /// <summary>
     /// Updates the cached bounds of the actor. Updates the cached world bounds for every patch and chunk.
     /// </summary>
-    API_FUNCTION() void UpdateBounds();
+    void UpdateBounds();
 
     /// <summary>
     /// Caches the neighbor chunks of this terrain.
     /// </summary>
-    API_FUNCTION() void CacheNeighbors();
+    void CacheNeighbors();
 
     /// <summary>
     /// Updates the collider shapes collisions/queries layer mask bits.
     /// </summary>
-    API_FUNCTION() void UpdateLayerBits();
+    void UpdateLayerBits();
 
     /// <summary>
     /// Removes the lightmap data from the terrain.
     /// </summary>
-    API_FUNCTION() void RemoveLightmap();
-
-public:
-<<<<<<< HEAD
-=======
-
-    /// <summary>
-    /// Performs a raycast against this terrain collision shape.
-    /// </summary>
-    /// <param name="origin">The origin of the ray.</param>
-    /// <param name="direction">The normalized direction of the ray.</param>
-    /// <param name="resultHitDistance">The raycast result hit position distance from the ray origin. Valid only if raycast hits anything.</param>
-    /// <param name="maxDistance">The maximum distance the ray should check for collisions.</param>
-    /// <returns>True if ray hits an object, otherwise false.</returns>
-    API_FUNCTION() bool RayCast(const Vector3& origin, const Vector3& direction, API_PARAM(Out) float& resultHitDistance, float maxDistance = MAX_float) const;
-
->>>>>>> 0569b6da
+    void RemoveLightmap();
+
+public:
     /// <summary>
     /// Performs a raycast against this terrain collision shape. Returns the hit chunk.
     /// </summary>
