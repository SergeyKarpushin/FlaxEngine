// Copyright (c) 2012-2021 Wojciech Figat. All rights reserved.

#pragma once

#if PLATFORM_WIN32

#include "Engine/Platform/Base/PlatformBase.h"

/// <summary>
/// The Win32 platform implementation and application management utilities.
/// </summary>
class FLAXENGINE_API Win32Platform : public PlatformBase
{
public:

    // [PlatformBase]
    static bool Init();
    static void Exit();
    static void MemoryBarrier();
    static int64 InterlockedExchange(int64 volatile* dst, int64 exchange);
    static int32 InterlockedCompareExchange(int32 volatile* dst, int32 exchange, int32 comperand);
    static int64 InterlockedCompareExchange(int64 volatile* dst, int64 exchange, int64 comperand);
    static int64 InterlockedIncrement(int64 volatile* dst);
    static int64 InterlockedDecrement(int64 volatile* dst);
    static int64 InterlockedAdd(int64 volatile* dst, int64 value);
    static int32 AtomicRead(int32 volatile* dst);
    static int64 AtomicRead(int64 volatile* dst);
    static void AtomicStore(int32 volatile* dst, int32 value);
    static void AtomicStore(int64 volatile* dst, int64 value);
<<<<<<< HEAD
    static void Prefetch(void const* ptr);
    static void* Allocate(uint64 size, uint64 alignment);
    static void Free(void* ptr);
=======
    FORCE_INLINE static void Prefetch(void const* ptr)
    {
        _mm_prefetch((char const*)ptr, _MM_HINT_T0);
    }
    FORCE_INLINE static void* Allocate(uint64 size, uint64 alignment)
    {
#if COMPILE_WITH_PROFILER
        TrackAllocation(size);
#endif
        return _aligned_malloc((size_t)size, (size_t)alignment);
    }
    FORCE_INLINE static void Free(void* ptr)
    {
        _aligned_free(ptr);
    }
    static void* AllocatePages(uint64 numPages, uint64 pageSize);
    static void FreePages(void* ptr);
>>>>>>> 3ddd64df
    static bool Is64BitPlatform();
    static BatteryInfo GetBatteryInfo();
    static CPUInfo GetCPUInfo();
    static int32 GetCacheLineSize();
    static MemoryStats GetMemoryStats();
    static ProcessMemoryStats GetProcessMemoryStats();
    static uint64 GetCurrentProcessId();
    static uint64 GetCurrentThreadID();
    static void SetThreadPriority(ThreadPriority priority);
    static void SetThreadAffinityMask(uint64 affinityMask);
    static void Sleep(int32 milliseconds);
    static double GetTimeSeconds();
    static uint64 GetTimeCycles();
    static uint64 GetClockFrequency();
    static void GetSystemTime(int32& year, int32& month, int32& dayOfWeek, int32& day, int32& hour, int32& minute, int32& second, int32& millisecond);
    static void GetUTCTime(int32& year, int32& month, int32& dayOfWeek, int32& day, int32& hour, int32& minute, int32& second, int32& millisecond);
    static void CreateGuid(Guid& result);
    static String GetMainDirectory();
    static String GetExecutableFilePath();
    static struct Guid GetUniqueDeviceId();
    static String GetWorkingDirectory();
    static bool SetWorkingDirectory(const String& path);
    static void FreeLibrary(void* handle);
    static void* GetProcAddress(void* handle, const char* symbol);
};

#endif<|MERGE_RESOLUTION|>--- conflicted
+++ resolved
@@ -27,29 +27,11 @@
     static int64 AtomicRead(int64 volatile* dst);
     static void AtomicStore(int32 volatile* dst, int32 value);
     static void AtomicStore(int64 volatile* dst, int64 value);
-<<<<<<< HEAD
     static void Prefetch(void const* ptr);
     static void* Allocate(uint64 size, uint64 alignment);
     static void Free(void* ptr);
-=======
-    FORCE_INLINE static void Prefetch(void const* ptr)
-    {
-        _mm_prefetch((char const*)ptr, _MM_HINT_T0);
-    }
-    FORCE_INLINE static void* Allocate(uint64 size, uint64 alignment)
-    {
-#if COMPILE_WITH_PROFILER
-        TrackAllocation(size);
-#endif
-        return _aligned_malloc((size_t)size, (size_t)alignment);
-    }
-    FORCE_INLINE static void Free(void* ptr)
-    {
-        _aligned_free(ptr);
-    }
     static void* AllocatePages(uint64 numPages, uint64 pageSize);
     static void FreePages(void* ptr);
->>>>>>> 3ddd64df
     static bool Is64BitPlatform();
     static BatteryInfo GetBatteryInfo();
     static CPUInfo GetCPUInfo();
