// Copyright (c) 2012-2021 Wojciech Figat. All rights reserved.

#pragma once

#include "Engine/Core/Delegate.h"
#include "Engine/Core/Types/DateTime.h"
#include "Engine/Core/Types/DataContainer.h"
#include "Engine/Platform/CriticalSection.h"
#include "Engine/Scripting/ScriptingType.h"
#include "Engine/Serialization/JsonFwd.h"
#include "Types.h"

class JsonWriter;
class Engine;
struct RenderView;
struct RenderContext;

/// <summary>
/// The scene manager that contains the loaded scenes collection and spawns/deleted actors.
/// </summary>
API_CLASS(Static) class FLAXENGINE_API Level
{
DECLARE_SCRIPTING_TYPE_NO_SPAWN(Level);
    friend Engine;
    friend Actor;
    friend PrefabManager;
    friend Prefab;
    friend PrefabInstanceData;
    friend class LoadSceneAction;
#if USE_EDITOR
    friend class ReloadScriptsAction;
#endif

public:

    /// <summary>
    /// The scenes collection lock.
    /// </summary>
    static CriticalSection ScenesLock;

    /// <summary>
    /// The loaded scenes collection.
    /// </summary>
    API_FIELD(ReadOnly) static Array<Scene*> Scenes;

public:

    /// <summary>
    /// Occurs when new actor gets spawned to the game.
    /// </summary>
    API_EVENT() static Delegate<Actor*> ActorSpawned;

    /// <summary>
    /// Occurs when actor is removed from the game.
    /// </summary>
    API_EVENT() static Delegate<Actor*> ActorDeleted;

    /// <summary>
    /// Occurs when actor parent gets changed. Arguments: actor and previous parent actor.
    /// </summary>
    API_EVENT() static Delegate<Actor*, Actor*> ActorParentChanged;

    /// <summary>
    /// Occurs when actor index in parent actor children gets changed.
    /// </summary>
    API_EVENT() static Delegate<Actor*> ActorOrderInParentChanged;

    /// <summary>
    /// Occurs when actor name gets changed.
    /// </summary>
    API_EVENT() static Delegate<Actor*> ActorNameChanged;

    /// <summary>
    /// Occurs when actor active state gets modified.
    /// </summary>
    API_EVENT() static Delegate<Actor*> ActorActiveChanged;

public:

    /// <summary>
    /// Checks if any scene has been loaded. Loaded scene means deserialized and added to the scenes collection.
    /// </summary>
    API_PROPERTY() FORCE_INLINE static bool IsAnySceneLoaded()
    {
        return Scenes.HasItems();
    }

    /// <summary>
    /// Checks if any scene has any actor
    /// </summary>
    /// <returns>True if any scene as any actor, otherwise false</returns>
    API_PROPERTY() static bool IsAnyActorInGame();

    /// <summary>
    /// Checks if any scene action is pending
    /// </summary>
    /// <returns>True if scene action will be performed during next update, otherwise false</returns>
    API_PROPERTY() static bool IsAnyActionPending();

    /// <summary>
    /// Gets the last scene load time (in UTC).
    /// </summary>
    /// <returns>Last scene load time</returns>
    API_PROPERTY() static DateTime GetLastSceneLoadTime();

    /// <summary>
    /// Gets the scenes count.
    /// </summary>
    /// <returns>The scenes count.</returns>
    API_PROPERTY() static int32 GetScenesCount()
    {
        return Scenes.Count();
    }

    /// <summary>
    /// Gets the scene.
    /// </summary>
    /// <param name="index">The index.</param>
    /// <returns>The scene object (loaded).</returns>
    API_FUNCTION() static Scene* GetScene(int32 index)
    {
        return Scenes[index];
    }

public:

    /// <summary>
    /// Spawn actor on the scene
    /// </summary>
    /// <param name="actor">Actor to spawn</param>
    /// <returns>True if action cannot be done, otherwise false.</returns>
    API_FUNCTION() FORCE_INLINE static bool SpawnActor(Actor* actor)
    {
        return SpawnActor(actor, nullptr);
    }

    /// <summary>
    /// Spawns actor on the scene.
    /// </summary>
    /// <param name="actor">The actor to spawn.</param>
    /// <param name="parent">The parent actor (will link spawned actor with this parent).</param>
    /// <returns>True if action cannot be done, otherwise false.</returns>
    API_FUNCTION() static bool SpawnActor(Actor* actor, Actor* parent);

    /// <summary>
    /// Deletes actor from the scene.
    /// </summary>
    /// <param name="actor">The actor to delete.</param>
    /// <returns>True if action cannot be done, otherwise false.</returns>
    static bool DeleteActor(Actor* actor);

    /// <summary>
    /// Calls BeginPlay event for the given actor.
    /// </summary>
    /// <remarks>
    /// Use it for custom actors created from code but not added to the any scene. Otherwise there may be some internal state issues. Some actor types cache data on play mode begin so it's important to call this event for them.
    /// </remarks>
    /// <param name="obj">The actor to initialize.</param>
    static void CallBeginPlay(Actor* obj);

public:

    /// <summary>
    /// Draws all the actors.
    /// </summary>
    /// <param name="renderContext">The rendering context.</param>
    static void DrawActors(RenderContext& renderContext);

    /// <summary>
    /// Collects all the post fx volumes.
    /// </summary>
    /// <param name="renderContext">The rendering context.</param>
    static void CollectPostFxVolumes(RenderContext& renderContext);

public:

    /// <summary>
    /// Fired when scene starts saving.
    /// </summary>
    API_EVENT() static Delegate<Scene*, const Guid&> SceneSaving;

    /// <summary>
    /// Fired when scene gets saved.
    /// </summary>
    API_EVENT() static Delegate<Scene*, const Guid&> SceneSaved;

    /// <summary>
    /// Fired when scene gets saving error.
    /// </summary>
    API_EVENT() static Delegate<Scene*, const Guid&> SceneSaveError;

    /// <summary>
    /// Fired when scene starts loading.
    /// </summary>
    API_EVENT() static Delegate<Scene*, const Guid&> SceneLoading;

    /// <summary>
    /// Fired when scene gets loaded.
    /// </summary>
    API_EVENT() static Delegate<Scene*, const Guid&> SceneLoaded;

    /// <summary>
    /// Fired when scene cannot be loaded (argument is error number).
    /// </summary>
    API_EVENT() static Delegate<Scene*, const Guid&> SceneLoadError;

    /// <summary>
    /// Fired when scene gets unloading.
    /// </summary>
    API_EVENT() static Delegate<Scene*, const Guid&> SceneUnloading;

    /// <summary>
    /// Fired when scene gets unloaded.
    /// </summary>
    API_EVENT() static Delegate<Scene*, const Guid&> SceneUnloaded;

    /// <summary>
    /// Fired when scene starts reloading scripts.
    /// </summary>
    API_EVENT() static Action ScriptsReloadStart;

    /// <summary>
    /// Fired when scene reloads scripts (scenes serialized and unloaded). All user objects should be cleaned up.
    /// </summary>
    API_EVENT() static Action ScriptsReload;

    /// <summary>
    /// Fired when scene ends reloading scripts.
    /// </summary>
    API_EVENT() static Action ScriptsReloadEnd;

public:

    /// <summary>
    /// Saves scene to the asset.
    /// </summary>
    /// <param name="scene">Scene to serialize.</param>
    /// <param name="prettyJson">True if use pretty Json format writer, otherwise will use the compact Json format writer that packs data to use less memory and perform the action faster.</param>
    /// <returns>True if action cannot be done, otherwise false.</returns>
    API_FUNCTION() static bool SaveScene(Scene* scene, bool prettyJson = true);

    /// <summary>
    /// Saves scene to the bytes.
    /// </summary>
    /// <param name="scene">Scene to serialize.</param>
    /// <param name="outData">The result data.</param>
    /// <param name="prettyJson">True if use pretty Json format writer, otherwise will use the compact Json format writer that packs data to use less memory and perform the action faster.</param>
    /// <returns>True if action cannot be done, otherwise false.</returns>
    static bool SaveSceneToBytes(Scene* scene, rapidjson_flax::StringBuffer& outData, bool prettyJson = true);

    /// <summary>
    /// Saves scene to the bytes.
    /// </summary>
    /// <param name="scene">Scene to serialize.</param>
    /// <param name="prettyJson">True if use pretty Json format writer, otherwise will use the compact Json format writer that packs data to use less memory and perform the action faster.</param>
    /// <returns>The result data or empty if failed.</returns>
    API_FUNCTION() static Array<byte> SaveSceneToBytes(Scene* scene, bool prettyJson = true);

    /// <summary>
    /// Saves scene to the asset. Done in the background.
    /// </summary>
    /// <param name="scene">Scene to serialize.</param>
    API_FUNCTION() static void SaveSceneAsync(Scene* scene);

    /// <summary>
    /// Saves all scenes to the assets.
    /// </summary>
    /// <returns>True if action cannot be done, otherwise false.</returns>
    API_FUNCTION() static bool SaveAllScenes();

    /// <summary>
    /// Saves all scenes to the assets. Done in the background.
    /// </summary>
    API_FUNCTION() static void SaveAllScenesAsync();

    /// <summary>
    /// Loads scene from the asset.
    /// </summary>
    /// <param name="id">Scene ID</param>
    /// <param name="autoInitialize">Enable/disable auto scene initialization, otherwise user should do it (in that situation scene is registered but not in a gameplay, call OnBeginPlay to start logic for it; it will deserialize scripts and references to the other objects).</param>
    /// <returns>True if loading cannot be done, otherwise false.</returns>
    API_FUNCTION() static bool LoadScene(const Guid& id, bool autoInitialize = true);

    /// <summary>
    /// Loads scene from the bytes.
    /// </summary>
    /// <param name="data">The scene data to load.</param>
    /// <param name="autoInitialize">Enable/disable auto scene initialization, otherwise user should do it (in that situation scene is registered but not in a gameplay, call OnBeginPlay to start logic for it; it will deserialize scripts and references to the other objects).</param>
    /// <returns>Loaded scene object, otherwise null if cannot load data (then see log for more information).</returns>
    API_FUNCTION() static Scene* LoadSceneFromBytes(const BytesContainer& data, bool autoInitialize = true);

    /// <summary>
    /// Loads scene from the asset. Done in the background.
    /// </summary>
    /// <param name="id">Scene ID</param>
    /// <returns>True if loading cannot be done, otherwise false.</returns>
    API_FUNCTION() static bool LoadSceneAsync(const Guid& id);

    /// <summary>
    /// Unloads given scene.
    /// </summary>
    /// <returns>True if action cannot be done, otherwise false.</returns>
    API_FUNCTION() static bool UnloadScene(Scene* scene);

    /// <summary>
    /// Unloads given scene. Done in the background.
    /// </summary>
    API_FUNCTION() static void UnloadSceneAsync(Scene* scene);

    /// <summary>
    /// Unloads all scenes.
    /// </summary>
    /// <returns>True if action cannot be done, otherwise false.</returns>
    API_FUNCTION() static bool UnloadAllScenes();

    /// <summary>
    /// Unloads all scenes. Done in the background.
    /// </summary>
    API_FUNCTION() static void UnloadAllScenesAsync();

#if USE_EDITOR

    /// <summary>
    /// Reloads scripts. Done in the background.
    /// </summary>
    static void ReloadScriptsAsync();

#endif

public:

    /// <summary>
    /// Tries to find actor with the given ID. It's very fast O(1) lookup.
    /// </summary>
    /// <param name="id">The id.</param>
    /// <returns>Found actor or null.</returns>
    API_FUNCTION() static Actor* FindActor(const Guid& id);

    /// <summary>
    /// Tries to find the actor with the given name.
    /// </summary>
    /// <param name="name">The name of the actor.</param>
    /// <returns>Found actor or null.</returns>
    API_FUNCTION() static Actor* FindActor(const StringView& name);

    /// <summary>
    /// Tries to find the actor of the given type in all the loaded scenes.
    /// </summary>
    /// <param name="type">Type of the actor to search for. Includes any actors derived from the type.</param>
    /// <returns>Found actor or null.</returns>
    API_FUNCTION() static Actor* FindActor(const MClass* type);

    /// <summary>
    /// Tries to find the actor of the given type in all the loaded scenes.
    /// </summary>
    /// <returns>Actor instance if found, null otherwise.</returns>
    template<typename T>
    FORCE_INLINE static T* FindActor()
    {
        return (T*)FindActor(T::GetStaticClass());
    }

    /// <summary>
    /// Tries to find the script of the given type in all the loaded scenes.
    /// </summary>
    /// <param name="type">Type of the script to search for. Includes any scripts derived from the type.</param>
    /// <returns>Found script or null.</returns>
    API_FUNCTION() static Script* FindScript(const MClass* type);

    /// <summary>
    /// Tries to find the script of the given type in all the loaded scenes.
    /// </summary>
    /// <returns>Script instance if found, null otherwise.</returns>
    template<typename T>
    FORCE_INLINE static T* FindScript()
    {
        return (T*)FindScript(T::GetStaticClass());
    }

    /// <summary>
    /// Finds all the actors of the given type in all the loaded scenes.
    /// </summary>
    /// <param name="type">Type of the actor to search for. Includes any actors derived from the type.</param>
    /// <returns>Found actors list.</returns>
    API_FUNCTION() static Array<Actor*> GetActors(const MClass* type);

    /// <summary>
    /// Finds all the scripts of the given type in all the loaded scenes.
    /// </summary>
    /// <param name="type">Type of the script to search for. Includes any scripts derived from the type.</param>
    /// <returns>Found scripts list.</returns>
    API_FUNCTION() static Array<Script*> GetScripts(const MClass* type);

    /// <summary>
    /// Tries to find scene with given ID.
    /// </summary>
    /// <param name="id">Scene id.</param>
    /// <returns>Found scene or null.</returns>
    API_FUNCTION() static Scene* FindScene(const Guid& id);

public:

    /// <summary>
    /// Gets the scenes.
    /// </summary>
    /// <param name="scenes">The scenes.</param>
    static void GetScenes(Array<Scene*>& scenes);

    /// <summary>
    /// Gets the scenes (as actors).
    /// </summary>
    /// <param name="scenes">The scenes.</param>
    static void GetScenes(Array<Actor*>& scenes);

    /// <summary>
    /// Gets the scene ids.
    /// </summary>
    /// <param name="scenes">The scene ids.</param>
    static void GetScenes(Array<Guid>& scenes);

public:

    /// <summary>
    /// Construct valid and solid list with actors from input list with whole tree for them (valid for fast serialization)
    /// </summary>
    /// <param name="input">Input array of actors</param>
    /// <param name="output">Output linear array of actors from up to down the tree with all children of given input actors</param>
    static void ConstructSolidActorsTreeList(const Array<Actor*>& input, Array<Actor*>& output);

    /// <summary>
    /// Construct list with actors from input list that contains only parent actors (no children)
    /// </summary>
    /// <param name="input">Input array of actors</param>
    /// <param name="output">Output array with only parents</param>
    static void ConstructParentActorsTreeList(const Array<Actor*>& input, Array<Actor*>& output);

public:

    /// <summary>
    /// The tags names.
    /// </summary>
    static Array<String> Tags;

    /// <summary>
    /// The layers names.
    /// </summary>
    static String Layers[32];
<<<<<<< HEAD
    
=======

>>>>>>> 3ddd64df
    /// <summary>
    /// Gets or adds the tag (returns the tag index).
    /// </summary>
    /// <param name="tag">The tag.</param>
    /// <returns>The tag index.</returns>
    static int32 GetOrAddTag(const StringView& tag);

    /// <summary>
    /// Gets the amount of non empty layer names (from the beginning, trims the last ones).
    /// </summary>
    /// <returns>The layers count.</returns>
    static int32 GetNonEmptyLayerNamesCount();

<<<<<<< HEAD
=======
    /// <summary>
    /// Gets the zero-based index of the layer.
    /// </summary>
    static int32 GetLayerIndex(const StringView& layer);

>>>>>>> 3ddd64df
private:

    // Actor API
    enum class ActorEventType
    {
        OnActorSpawned = 0,
        OnActorDeleted = 1,
        OnActorParentChanged = 2,
        OnActorOrderInParentChanged = 3,
        OnActorNameChanged = 4,
        OnActorActiveChanged = 5,
    };

    static void callActorEvent(ActorEventType eventType, Actor* a, Actor* b);
    static bool loadScene(const Guid& sceneId, bool autoInitialize);
    static bool loadScene(const String& scenePath, bool autoInitialize);
    static bool loadScene(JsonAsset* sceneAsset, bool autoInitialize);
    static bool loadScene(const BytesContainer& sceneData, bool autoInitialize, Scene** outScene = nullptr);
    static bool loadScene(rapidjson_flax::Document& document, bool autoInitialize, Scene** outScene = nullptr);
    static bool loadScene(rapidjson_flax::Value& data, int32 engineBuild, bool autoInitialize, Scene** outScene = nullptr);
};<|MERGE_RESOLUTION|>--- conflicted
+++ resolved
@@ -445,11 +445,7 @@
     /// The layers names.
     /// </summary>
     static String Layers[32];
-<<<<<<< HEAD
-    
-=======
-
->>>>>>> 3ddd64df
+
     /// <summary>
     /// Gets or adds the tag (returns the tag index).
     /// </summary>
@@ -463,14 +459,11 @@
     /// <returns>The layers count.</returns>
     static int32 GetNonEmptyLayerNamesCount();
 
-<<<<<<< HEAD
-=======
     /// <summary>
     /// Gets the zero-based index of the layer.
     /// </summary>
     static int32 GetLayerIndex(const StringView& layer);
 
->>>>>>> 3ddd64df
 private:
 
     // Actor API
