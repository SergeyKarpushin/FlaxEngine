// Copyright (c) 2012-2021 Wojciech Figat. All rights reserved.

#include "Level.h"
#include "ActorsCache.h"
#include "SceneQuery.h"
#include "SceneObjectsFactory.h"
#include "Scene/Scene.h"
#include "Engine/Content/Content.h"
#include "Engine/Core/Cache.h"
#include "Engine/Core/Collections/CollectionPoolCache.h"
#include "Engine/Core/ObjectsRemovalService.h"
#include "Engine/Core/Config/LayersTagsSettings.h"
#include "Engine/Debug/Exceptions/ArgumentException.h"
#include "Engine/Debug/Exceptions/ArgumentNullException.h"
#include "Engine/Debug/Exceptions/InvalidOperationException.h"
#include "Engine/Debug/Exceptions/JsonParseException.h"
#include "Engine/Engine/EngineService.h"
#include "Engine/Threading/Threading.h"
#include "Engine/Platform/File.h"
#include "Engine/Platform/FileSystem.h"
#include "Engine/Profiler/ProfilerCPU.h"
#include "Engine/Scripting/Script.h"
#include "Engine/Engine/Time.h"
#include "Engine/Scripting/ManagedCLR/MAssembly.h"
#include "Engine/Scripting/ManagedCLR/MClass.h"
#include "Engine/Scripting/ManagedCLR/MDomain.h"
#include "Engine/Scripting/MException.h"
#include "Engine/Scripting/Scripting.h"
#include "Engine/Scripting/BinaryModule.h"
#include "Engine/Serialization/JsonTools.h"
#include "Engine/Serialization/Serialization.h"
#include "Engine/Serialization/JsonWriters.h"
#include "Prefabs/Prefab.h"
#if USE_EDITOR
#include "Editor/Editor.h"
#include "Engine/Platform/MessageBox.h"
#include "Engine/Engine/CommandLine.h"
#endif

bool LayersMask::HasLayer(const StringView& layerName) const
{
    return HasLayer(Level::GetLayerIndex(layerName));
}

bool LayersMask::operator==(const LayersMask& other) const
{
    return Mask == other.Mask;
}

bool LayersMask::operator!=(const LayersMask& other) const
{
    return Mask != other.Mask;
}

enum class SceneEventType
{
    OnSceneSaving = 0,
    OnSceneSaved = 1,
    OnSceneSaveError = 2,
    OnSceneLoading = 3,
    OnSceneLoaded = 4,
    OnSceneLoadError = 5,
    OnSceneUnloading = 6,
    OnSceneUnloaded = 7,
};

class SceneAction
{
public:

    virtual ~SceneAction()
    {
    }

    virtual bool CanDo() const
    {
        return true;
    }

    virtual bool Do() const
    {
        return true;
    }
};

namespace LevelImpl
{
    Array<SceneAction*> _sceneActions;
    CriticalSection _sceneActionsLocker;
    DateTime _lastSceneLoadTime(0);

    void CallSceneEvent(SceneEventType eventType, Scene* scene, Guid sceneId);

    void flushActions();
    bool unloadScene(Scene* scene);
    bool unloadScenes();
    bool saveScene(Scene* scene);
    bool saveScene(Scene* scene, const String& path);
    bool saveScene(Scene* scene, rapidjson_flax::StringBuffer& outBuffer, bool prettyJson);
    bool saveScene(Scene* scene, rapidjson_flax::StringBuffer& outBuffer, JsonWriter& writer);
    bool spawnActor(Actor* actor, Actor* parent);
    bool deleteActor(Actor* actor);
}

using namespace LevelImpl;

class LevelService : public EngineService
{
public:

    LevelService()
        : EngineService(TEXT("Scene Manager"), 30)
    {
    }

    bool Init() override;
    void Update() override;
    void LateUpdate() override;
    void FixedUpdate() override;
    void Dispose() override;
};

LevelService LevelServiceInstanceService;

CriticalSection Level::ScenesLock;
Array<Scene*> Level::Scenes;
Delegate<Actor*> Level::ActorSpawned;
Delegate<Actor*> Level::ActorDeleted;
Delegate<Actor*, Actor*> Level::ActorParentChanged;
Delegate<Actor*> Level::ActorOrderInParentChanged;
Delegate<Actor*> Level::ActorNameChanged;
Delegate<Actor*> Level::ActorActiveChanged;
Delegate<Scene*, const Guid&> Level::SceneSaving;
Delegate<Scene*, const Guid&> Level::SceneSaved;
Delegate<Scene*, const Guid&> Level::SceneSaveError;
Delegate<Scene*, const Guid&> Level::SceneLoading;
Delegate<Scene*, const Guid&> Level::SceneLoaded;
Delegate<Scene*, const Guid&> Level::SceneLoadError;
Delegate<Scene*, const Guid&> Level::SceneUnloading;
Delegate<Scene*, const Guid&> Level::SceneUnloaded;
Action Level::ScriptsReloadStart;
Action Level::ScriptsReload;
Action Level::ScriptsReloadEnd;
Array<String> Level::Tags;
String Level::Layers[32];

bool LevelImpl::spawnActor(Actor* actor, Actor* parent)
{
    if (actor == nullptr)
    {
        Log::ArgumentNullException(TEXT("Cannot spawn null actor."));
        return true;
    }
    if (Level::Scenes.IsEmpty())
    {
        Log::InvalidOperationException(TEXT("Cannot spawn actor. No scene loaded."));
        return true;
    }
    if (parent == nullptr)
        parent = Level::Scenes[0];

    actor->SetParent(parent, true, true);

    return false;
}

bool LevelImpl::deleteActor(Actor* actor)
{
    if (actor == nullptr)
    {
        Log::ArgumentNullException(TEXT("Cannot delete null actor."));
        return true;
    }

    actor->DeleteObject();

    return false;
}

<<<<<<< HEAD
bool LevelService::Init()
{
    auto& settings = *LayersAndTagsSettings::Get();
    Level::Tags = settings.Tags;
    for (int32 i = 0; i < ARRAY_COUNT(Level::Layers); i++)
        Level::Layers[i] = settings.Layers[i];
    return false;
=======
void LayersAndTagsSettings::Apply()
{
    // Note: we cannot remove tags/layers at runtime so this should deserialize them in additive mode
    // Tags/Layers are stored as index in actors so collection change would break the linkage
    for (auto& tag : Tags)
    {
        if (!Level::Tags.Contains(tag))
            Level::Tags.Add(tag);
    }
    for (int32 i = 0; i < ARRAY_COUNT(Level::Layers); i++)
    {
        const auto& src = Layers[i];
        auto& dst = Level::Layers[i];
        if (dst.IsEmpty() || !src.IsEmpty())
            dst = src;
    }
>>>>>>> 3ddd64df
}

void LevelService::Update()
{
    PROFILE_CPU();

    ScopeLock lock(Level::ScenesLock);
    auto& scenes = Level::Scenes;

    // Update all actors
    if (!Time::GetGamePaused())
    {
        for (int32 i = 0; i < scenes.Count(); i++)
        {
            if (scenes[i]->GetIsActive())
                scenes[i]->Ticking.Update.Tick();
        }
    }
#if USE_EDITOR
    else if (!Editor::IsPlayMode)
    {
        // Run event for script executed in editor
        for (int32 i = 0; i < scenes.Count(); i++)
        {
            if (scenes[i]->GetIsActive())
                scenes[i]->Ticking.Update.TickExecuteInEditor();
        }
    }
#endif
}

void LevelService::LateUpdate()
{
    PROFILE_CPU();

    ScopeLock lock(Level::ScenesLock);
    auto& scenes = Level::Scenes;

    // Update all actors
    if (!Time::GetGamePaused())
    {
        for (int32 i = 0; i < scenes.Count(); i++)
        {
            if (scenes[i]->GetIsActive())
                scenes[i]->Ticking.LateUpdate.Tick();
        }
    }
#if USE_EDITOR
    else if (!Editor::IsPlayMode)
    {
        // Run event for script executed in editor
        for (int32 i = 0; i < scenes.Count(); i++)
        {
            if (scenes[i]->GetIsActive())
                scenes[i]->Ticking.LateUpdate.TickExecuteInEditor();
        }
    }
#endif

    // Flush actions
    flushActions();
}

void LevelService::FixedUpdate()
{
    PROFILE_CPU();

    ScopeLock lock(Level::ScenesLock);
    auto& scenes = Level::Scenes;

    // Update all actors
    if (!Time::GetGamePaused())
    {
        for (int32 i = 0; i < scenes.Count(); i++)
        {
            if (scenes[i]->GetIsActive())
                scenes[i]->Ticking.FixedUpdate.Tick();
        }
    }
#if USE_EDITOR
    else if (!Editor::IsPlayMode)
    {
        // Run event for script executed in editor
        for (int32 i = 0; i < scenes.Count(); i++)
        {
            if (scenes[i]->GetIsActive())
                scenes[i]->Ticking.FixedUpdate.TickExecuteInEditor();
        }
    }
#endif
}

void LevelService::Dispose()
{
    ScopeLock lock(_sceneActionsLocker);

    // Unload scenes
    unloadScenes();

    // Ensure that all scenes and actors has been destroyed (we don't leak!)
    ASSERT(Level::Scenes.IsEmpty());
}

bool Level::IsAnyActorInGame()
{
    ScopeLock lock(ScenesLock);

    for (int32 i = 0; i < Scenes.Count(); i++)
    {
        if (Scenes[i]->Children.HasItems())
            return true;
    }

    return false;
}

bool Level::IsAnyActionPending()
{
    _sceneActionsLocker.Lock();
    const bool result = _sceneActions.HasItems();
    _sceneActionsLocker.Unlock();
    return result;
}

DateTime Level::GetLastSceneLoadTime()
{
    return _lastSceneLoadTime;
}

bool Level::SpawnActor(Actor* actor, Actor* parent)
{
    ASSERT(actor);
    ScopeLock lock(_sceneActionsLocker);
    return spawnActor(actor, parent);
}

bool Level::DeleteActor(Actor* actor)
{
    ASSERT(actor);
    ScopeLock lock(_sceneActionsLocker);
    return deleteActor(actor);
}

void Level::CallBeginPlay(Actor* obj)
{
    if (obj && !obj->IsDuringPlay())
    {
        SceneBeginData beginData;
        obj->BeginPlay(&beginData);
        beginData.OnDone();
    }
}

void Level::DrawActors(RenderContext& renderContext)
{
    PROFILE_CPU();

    //ScopeLock lock(ScenesLock);

    for (int32 i = 0; i < Scenes.Count(); i++)
    {
        Scenes[i]->Rendering.Draw(renderContext);
    }
}

void Level::CollectPostFxVolumes(RenderContext& renderContext)
{
    PROFILE_CPU();

    //ScopeLock lock(ScenesLock);

    for (int32 i = 0; i < Scenes.Count(); i++)
    {
        Scenes[i]->Rendering.CollectPostFxVolumes(renderContext);
    }
}

class LoadSceneAction : public SceneAction
{
public:

    Guid SceneId;
    AssetReference<JsonAsset> SceneAsset;
    bool AutoInitialize;

    LoadSceneAction(const Guid& sceneId, JsonAsset* sceneAsset, bool autoInitialize)
    {
        SceneId = sceneId;
        SceneAsset = sceneAsset;
        AutoInitialize = autoInitialize;
    }

    bool CanDo() const override
    {
        return SceneAsset == nullptr || SceneAsset->IsLoaded();
    }

    bool Do() const override
    {
        // Now to deserialize scene in a proper way we need to load scripting
        if (!Scripting::IsEveryAssemblyLoaded())
        {
            LOG(Error, "Scripts must be compiled without any errors in order to load a scene.");
#if USE_EDITOR
            Platform::Error(TEXT("Scripts must be compiled without any errors in order to load a scene. Please fix it."));
#endif
            CallSceneEvent(SceneEventType::OnSceneLoadError, nullptr, SceneId);
            return true;
        }

        // Load scene
        if (Level::loadScene(SceneAsset.Get(), AutoInitialize))
        {
            LOG(Error, "Failed to deserialize scene {0}", SceneId);
            CallSceneEvent(SceneEventType::OnSceneLoadError, nullptr, SceneId);
            return true;
        }

        return false;
    }
};

class UnloadSceneAction : public SceneAction
{
public:

    Scene* TargetScene;

    UnloadSceneAction(Scene* scene)
    {
        TargetScene = scene;
    }

    bool Do() const override
    {
        return unloadScene(TargetScene);
    }
};

class UnloadScenesAction : public SceneAction
{
public:

    UnloadScenesAction()
    {
    }

    bool Do() const override
    {
        return unloadScenes();
    }
};

class SaveSceneAction : public SceneAction
{
public:

    Scene* TargetScene;
    bool PrettyJson;

    SaveSceneAction(Scene* scene, bool prettyJson = true)
    {
        TargetScene = scene;
        PrettyJson = prettyJson;
    }

    bool Do() const override
    {
        if (saveScene(TargetScene))
        {
            LOG(Error, "Failed to save scene {0}", TargetScene ? TargetScene->GetName() : String::Empty);
            return true;
        }

        return false;
    }
};

#if USE_EDITOR

class ReloadScriptsAction : public SceneAction
{
public:

    ReloadScriptsAction()
    {
    }

    bool Do() const override
    {
        // Reloading scripts workflow:
        // - save scenes (to temporary files)
        // - unload scenes
        // - unload user assemblies
        // - load user assemblies
        // - load scenes (from temporary files)
        // Note: we don't want to override original scene files

        // If no scene loaded just reload scripting
        if (!Level::IsAnySceneLoaded())
        {
            // Reload scripting
            LOG(Info, "No scenes loaded, performing fast scripts reload");
            Scripting::Reload(false);
            return false;
        }

        // Cache data
        struct SceneData
        {
            Guid ID;
            String Name;
            rapidjson_flax::StringBuffer Data;

            SceneData() = default;

            SceneData(const SceneData& other)
            {
                CRASH;
            }

            const SceneData& operator=(SceneData&) const
            {
                CRASH;
                return *this;
            }

            void Init(Scene* scene)
            {
                ID = scene->GetID();
                Name = scene->GetName();
            }
        };
        const int32 scenesCount = Level::Scenes.Count();
        Array<SceneData> scenes;
        scenes.Resize(scenesCount);
        for (int32 i = 0; i < scenesCount; i++)
            scenes[i].Init(Level::Scenes[i]);

        // Fire event
        LOG(Info, "Scripts reloading start");
        const auto startTime = DateTime::NowUTC();
        Level::ScriptsReloadStart();

        // Save scenes (to memory)
        for (int32 i = 0; i < scenesCount; i++)
        {
            const auto scene = Level::Scenes[i];
            LOG(Info, "Caching scene {0}", scenes[i].Name);

            // Serialize to json
            if (saveScene(scene, scenes[i].Data, false))
            {
                LOG(Error, "Failed to save scene '{0}' for scripts reload.", scenes[i].Name);
                CallSceneEvent(SceneEventType::OnSceneSaveError, scene, scene->GetID());
                return true;
            }
            CallSceneEvent(SceneEventType::OnSceneSaved, scene, scene->GetID());
        }

        // Unload scenes
        unloadScenes();

        // Reload scripting
        Level::ScriptsReload();
        Scripting::Reload();

        // Restore scenes (from memory)
        LOG(Info, "Loading temporary scenes");
        for (int32 i = 0; i < scenesCount; i++)
        {
            // Parse json
            const auto& sceneData = scenes[i].Data;
            ISerializable::SerializeDocument document;
            document.Parse(sceneData.GetString(), sceneData.GetSize());
            if (document.HasParseError())
            {
                LOG(Error, "Failed to deserialize scene {0}. Result: {1}", scenes[i].Name, GetParseError_En(document.GetParseError()));
                return true;
            }

            // Load scene
            if (Level::loadScene(document, false))
            {
                LOG(Error, "Failed to deserialize scene {0}", scenes[i].Name);
                CallSceneEvent(SceneEventType::OnSceneLoadError, nullptr, scenes[i].ID);
                return true;
            }
        }
        scenes.Resize(0);

        // Initialize scenes (will link references and create managed objects using new assembly)
        LOG(Info, "Prepare scene objects");
        {
            SceneBeginData beginData;
            for (int32 i = 0; i < Level::Scenes.Count(); i++)
            {
                Level::Scenes[i]->BeginPlay(&beginData);
            }
            beginData.OnDone();
        }

        // Fire event
        const auto endTime = DateTime::NowUTC();
        LOG(Info, "Scripts reloading end. Total time: {0}ms", static_cast<int32>((endTime - startTime).GetTotalMilliseconds()));
        Level::ScriptsReloadEnd();

        return false;
    }
};

#endif

class SpawnActorAction : public SceneAction
{
public:

    ScriptingObjectReference<Actor> TargetActor;
    ScriptingObjectReference<Actor> ParentActor;

    SpawnActorAction(Actor* actor, Actor* parent)
    {
        TargetActor = actor;
        ParentActor = parent;
    }

    bool Do() const override
    {
        return spawnActor(TargetActor, ParentActor);
    }
};

class DeleteActorAction : public SceneAction
{
public:

    ScriptingObjectReference<Actor> TargetActor;

    DeleteActorAction(Actor* actor)
    {
        TargetActor = actor;
    }

    bool Do() const override
    {
        return deleteActor(TargetActor);
    }
};

void LevelImpl::CallSceneEvent(SceneEventType eventType, Scene* scene, Guid sceneId)
{
    PROFILE_CPU();

    // Call event
    const auto scriptsDomain = Scripting::GetScriptsDomain();
    if (scriptsDomain != nullptr)
        scriptsDomain->Dispatch();
    switch (eventType)
    {
    case SceneEventType::OnSceneSaving:
        Level::SceneSaving(scene, sceneId);
        break;
    case SceneEventType::OnSceneSaved:
        Level::SceneSaved(scene, sceneId);
        break;
    case SceneEventType::OnSceneSaveError:
        Level::SceneSaveError(scene, sceneId);
        break;
    case SceneEventType::OnSceneLoading:
        Level::SceneLoading(scene, sceneId);
        break;
    case SceneEventType::OnSceneLoaded:
        Level::SceneLoaded(scene, sceneId);
        break;
    case SceneEventType::OnSceneLoadError:
        Level::SceneLoadError(scene, sceneId);
        break;
    case SceneEventType::OnSceneUnloading:
        Level::SceneUnloading(scene, sceneId);
        break;
    case SceneEventType::OnSceneUnloaded:
        Level::SceneUnloaded(scene, sceneId);
        break;
    }
}

int32 Level::GetOrAddTag(const StringView& tag)
{
    int32 index = Tags.Find(tag);
    if (index == INVALID_INDEX)
    {
        index = Tags.Count();
        Tags.AddOne() = tag;
    }
    return index;
}

int32 Level::GetNonEmptyLayerNamesCount()
{
    int32 result = 31;
    while (result >= 0 && Layers[result].IsEmpty())
        result--;
    return result + 1;
}

<<<<<<< HEAD
=======
int32 Level::GetLayerIndex(const StringView& layer)
{
    int32 result = -1;
    for (int32 i = 0; i < 32; i++)
    {
        if (Layers[i] == layer)
        {
            result = i;
            break;
        }
    }
    return result;
}

>>>>>>> 3ddd64df
void Level::callActorEvent(ActorEventType eventType, Actor* a, Actor* b)
{
    PROFILE_CPU();

    ASSERT(a);

    // Call event
    const auto scriptsDomain = Scripting::GetScriptsDomain();
    if (scriptsDomain != nullptr)
        scriptsDomain->Dispatch();
    switch (eventType)
    {
    case ActorEventType::OnActorSpawned:
        ActorSpawned(a);
        break;
    case ActorEventType::OnActorDeleted:
        ActorDeleted(a);
        break;
    case ActorEventType::OnActorParentChanged:
        ActorParentChanged(a, b);
        break;
    case ActorEventType::OnActorOrderInParentChanged:
        ActorOrderInParentChanged(a);
        break;
    case ActorEventType::OnActorNameChanged:
        ActorNameChanged(a);
        break;
    case ActorEventType::OnActorActiveChanged:
        ActorActiveChanged(a);
        break;
    }
}

void LevelImpl::flushActions()
{
    ScopeLock lock(_sceneActionsLocker);

    while (_sceneActions.HasItems() && _sceneActions.First()->CanDo())
    {
        const auto action = _sceneActions.Dequeue();
        action->Do();
        Delete(action);
    }
}

bool LevelImpl::unloadScene(Scene* scene)
{
    if (scene == nullptr)
    {
        Log::ArgumentNullException();
        return true;
    }
    const auto sceneId = scene->GetID();

    PROFILE_CPU_NAMED("Level.UnloadScene");

    // Fire event
    CallSceneEvent(SceneEventType::OnSceneUnloading, scene, sceneId);

    // Call end play
    if (scene->IsDuringPlay())
        scene->EndPlay();

    // Simple enqueue scene root object to be deleted
    Level::Scenes.Remove(scene);
    scene->DeleteObject();

    // Fire event
    CallSceneEvent(SceneEventType::OnSceneUnloaded, nullptr, sceneId);

    // Force flush deleted objects so we actually delete unloaded scene objects (prevent from reloading their managed objects, etc.)
    ObjectsRemovalService::Flush();

    return false;
}

bool LevelImpl::unloadScenes()
{
    auto scenes = Level::Scenes;
    for (int32 i = 0; i < scenes.Count(); i++)
    {
        if (unloadScene(scenes[i]))
            return true;
    }

    return false;
}

bool Level::loadScene(const Guid& sceneId, bool autoInitialize)
{
    const auto sceneAsset = Content::LoadAsync<JsonAsset>(sceneId);
    return loadScene(sceneAsset, autoInitialize);
}

bool Level::loadScene(const String& scenePath, bool autoInitialize)
{
    LOG(Info, "Loading scene from file. Path: \'{0}\'", scenePath);

    // Check for missing file
    if (!FileSystem::FileExists(scenePath))
    {
        LOG(Error, "Missing scene file.");
        return true;
    }

    // Load file
    BytesContainer sceneData;
    if (File::ReadAllBytes(scenePath, sceneData))
    {
        LOG(Error, "Cannot load data from file.");
        return true;
    }

    return loadScene(sceneData, autoInitialize);
}

bool Level::loadScene(JsonAsset* sceneAsset, bool autoInitialize)
{
    // Keep reference to the asset (prevent unloading during action)
    AssetReference<JsonAsset> ref = sceneAsset;

    // Wait for loaded
    if (sceneAsset == nullptr || sceneAsset->WaitForLoaded())
    {
        LOG(Error, "Cannot load scene asset.");
        return true;
    }

    return loadScene(*sceneAsset->Data, sceneAsset->DataEngineBuild, autoInitialize);
}

bool Level::loadScene(const BytesContainer& sceneData, bool autoInitialize, Scene** outScene)
{
    if (sceneData.IsInvalid())
    {
        LOG(Error, "Missing scene data.");
        return true;
    }

    // Parse scene JSON file
    rapidjson_flax::Document document;
    document.Parse(sceneData.Get<char>(), sceneData.Length());
    if (document.HasParseError())
    {
        Log::JsonParseException(document.GetParseError(), document.GetErrorOffset());
        return true;
    }

    return loadScene(document, autoInitialize, outScene);
}

bool Level::loadScene(rapidjson_flax::Document& document, bool autoInitialize, Scene** outScene)
{
    auto data = document.FindMember("Data");
    if (data == document.MemberEnd())
    {
        LOG(Error, "Missing Data member.");
        return true;
    }

    const int32 saveEngineBuild = JsonTools::GetInt(document, "EngineBuild", 0);

    return loadScene(data->value, saveEngineBuild, autoInitialize, outScene);
}

bool Level::loadScene(rapidjson_flax::Value& data, int32 engineBuild, bool autoInitialize, Scene** outScene)
{
    PROFILE_CPU_NAMED("Level.LoadScene");

    if (outScene)
        *outScene = nullptr;

    LOG(Info, "Loading scene...");
    const DateTime startTime = DateTime::NowUTC();
    _lastSceneLoadTime = startTime;

    // Here whole scripting backend should be loaded for current project
    // Later scripts will setup attached scripts and restore initial vars
    if (!Scripting::HasGameModulesLoaded())
    {
        LOG(Error, "Cannot load scene without game modules loaded.");
#if USE_EDITOR
        if (!CommandLine::Options.Headless.IsTrue())
            MessageBox::Show(TEXT("Cannot load scene without game script modules. Please fix the compilation issues."), TEXT("Missing game modules"), MessageBoxButtons::OK, MessageBoxIcon::Error);
#endif
        return true;
    }

    // Peek meta
    if (engineBuild < 6000)
    {
        LOG(Error, "Invalid serialized engine build.");
        return true;
    }
    if (!data.IsArray())
    {
        LOG(Error, "Invalid Data member.");
        return true;
    }
    int32 objectsCount = data.Size();

    // Peek scene node value (it's the first actor serialized)
    auto& sceneValue = data[0];
    auto sceneId = JsonTools::GetGuid(sceneValue, "ID");
    if (!sceneId.IsValid())
    {
        LOG(Error, "Invalid scene id.");
        return true;
    }
    auto modifier = Cache::ISerializeModifier.Get();
    modifier->EngineBuild = engineBuild;

    // Skip is that scene is already loaded
    if (FindScene(sceneId) != nullptr)
    {
        LOG(Info, "Scene {0} is already loaded.", sceneId);
        return false;
    }

    // Create scene actor
    // Note: the first object in the scene file data is a Scene Actor
    auto scene = New<Scene>(ScriptingObjectSpawnParams(sceneId, Scene::TypeInitializer));
    scene->LoadTime = startTime;
    scene->RegisterObject();
    scene->Deserialize(sceneValue, modifier.Value);

    // Fire event
    CallSceneEvent(SceneEventType::OnSceneLoading, scene, sceneId);

    // Maps the loaded actor object to the json data with the RemovedObjects array (used to skip restoring objects removed per prefab instance)
    SceneObjectsFactory::ActorToRemovedObjectsDataLookup actorToRemovedObjectsData;

    // Loaded scene objects list
    CollectionPoolCache<ActorsCache::SceneObjectsListType>::ScopeCache sceneObjects = ActorsCache::SceneObjectsListCache.Get();
    sceneObjects->Resize(objectsCount);
    sceneObjects->At(0) = scene;

    {
        PROFILE_CPU_NAMED("Spawn");

        // Spawn all scene objects
        for (int32 i = 1; i < objectsCount; i++) // start from 1. at index [0] was scene
        {
            auto& objData = data[i];
            auto obj = SceneObjectsFactory::Spawn(objData, modifier.Value);
            sceneObjects->At(i) = obj;
            if (obj)
            {
                // Register object so it can be later referenced during deserialization (FindObject will work to link references between objects)
                obj->RegisterObject();

                // Special case for actors
                if (auto actor = dynamic_cast<Actor*>(obj))
                {
                    // Check for RemovedObjects listing
                    const auto removedObjects = SERIALIZE_FIND_MEMBER(objData, "RemovedObjects");
                    if (removedObjects != objData.MemberEnd())
                    {
                        actorToRemovedObjectsData.Add(actor, &removedObjects->value);
                    }
                }
            }
        }
    }

    // /\ all above this has to be done on an any thread
    // \/ all below this has to be done on multiple threads at once

    {
        PROFILE_CPU_NAMED("Deserialize");

        // TODO: at this point we would probably spawn a few thread pool tasks which will load deserialize scene object but only if scene is big enough

        // Load all scene objects
        Scripting::ObjectsLookupIdMapping.Set(&modifier.Value->IdsMapping);
        for (int32 i = 1; i < objectsCount; i++) // start from 1. at index [0] was scene
        {
            auto& objData = data[i];
            auto obj = sceneObjects->At(i);
            if (obj)
            {
                SceneObjectsFactory::Deserialize(obj, objData, modifier.Value);
            }
            else
            {
                SceneObjectsFactory::HandleObjectDeserializationError(objData);

                // Try to log some useful info about missing object (eg. it's parent name for faster fixing)
                const auto parentIdMember = objData.FindMember("ParentID");
                if (parentIdMember != objData.MemberEnd() && parentIdMember->value.IsString())
                {
                    Guid parentId = JsonTools::GetGuid(parentIdMember->value);
                    Actor* parent = Scripting::FindObject<Actor>(parentId);
                    if (parent)
                    {
                        LOG(Warning, "Parent actor of the missing object: {0}", parent->GetName());
                    }
                }
            }
        }
        Scripting::ObjectsLookupIdMapping.Set(nullptr);
    }

    // /\ all above this has to be done on multiple threads at once
    // \/ all below this has to be done on an any thread

    // Call post load event to connect all scene actors
    {
        PROFILE_CPU_NAMED("Post Load");

        for (int32 i = 0; i < objectsCount; i++)
        {
            SceneObject* obj = sceneObjects->At(i);
            if (obj)
                obj->PostLoad();
        }
    }

    // Synchronize prefab instances (prefab may have new objects added or some removed so deserialized instances need to synchronize with it)
    // TODO: resave and force sync scenes during game cooking so this step could be skipped in game
    Scripting::ObjectsLookupIdMapping.Set(&modifier.Value->IdsMapping);
    SceneObjectsFactory::SynchronizePrefabInstances(*sceneObjects.Value, actorToRemovedObjectsData, modifier.Value);
    Scripting::ObjectsLookupIdMapping.Set(nullptr);

    // Delete objects without parent
    for (int32 i = 1; i < objectsCount; i++)
    {
        SceneObject* obj = sceneObjects->At(i);
        if (obj && obj->GetParent() == nullptr)
        {
            sceneObjects->At(i) = nullptr;
            LOG(Warning, "Scene object {0} {1} has missing parent object after load. Removing it.", obj->GetID(), obj->ToString());
            obj->DeleteObject();
        }
    }

    // Cache transformations
    {
        PROFILE_CPU_NAMED("Cache Transform");

        scene->OnTransformChanged();
    }

    // /\ all above this has to be done on an any thread
    // \/ all below this has to be done on a main thread

    // Link scene and call init
    {
        PROFILE_CPU_NAMED("BeginPlay");

        Scenes.Add(scene);

        if (autoInitialize)
        {
            SceneBeginData beginData;
            scene->BeginPlay(&beginData);
            beginData.OnDone();
        }
        else
        {
            // Send warning to log just in case (easier to track if scene will be loaded without init)
            // Why? Because we can load collection of scenes and then call for all of them init so references between objects in a different scenes will be resolved without leaks.
            //LOG(Warning, "Scene \'{0}:{1}\', has been loaded but not initialized. Remember to call OnBeginPlay().", scene->GetName(), scene->GetID());
        }
    }

    // Fire event
    CallSceneEvent(SceneEventType::OnSceneLoaded, scene, sceneId);

    LOG(Info, "Scene loaded in {0} ms", (int32)(DateTime::NowUTC() - startTime).GetTotalMilliseconds());

    if (outScene)
        *outScene = scene;

    return false;
}

bool LevelImpl::saveScene(Scene* scene)
{
#if USE_EDITOR
    const auto path = scene->GetPath();
    if (path.IsEmpty())
    {
        LOG(Error, "Missing scene path.");
        return true;
    }

    return saveScene(scene, path);
#else
    LOG(Error, "Cannot save data to the cooked content.");
    return false;
#endif
}

bool LevelImpl::saveScene(Scene* scene, const String& path)
{
    ASSERT(scene);
    auto sceneId = scene->GetID();

    LOG(Info, "Saving scene {0} to \'{1}\'", scene->GetName(), path);
    const DateTime startTime = DateTime::NowUTC();
    scene->SaveTime = startTime;

    // Serialize to json
    rapidjson_flax::StringBuffer buffer;
    if (saveScene(scene, buffer, true) && buffer.GetSize() > 0)
    {
        CallSceneEvent(SceneEventType::OnSceneSaveError, scene, sceneId);
        return true;
    }

    // Save json to file
    if (File::WriteAllBytes(path, (byte*)buffer.GetString(), (int32)buffer.GetSize()))
    {
        LOG(Error, "Cannot save scene file");
        CallSceneEvent(SceneEventType::OnSceneSaveError, scene, sceneId);
        return true;
    }

    LOG(Info, "Scene saved! Time {0} ms", Math::CeilToInt((float)(DateTime::NowUTC() - startTime).GetTotalMilliseconds()));

    // Fire event
    CallSceneEvent(SceneEventType::OnSceneSaved, scene, sceneId);

    return false;
}

bool LevelImpl::saveScene(Scene* scene, rapidjson_flax::StringBuffer& outBuffer, bool prettyJson)
{
    if (prettyJson)
    {
        PrettyJsonWriter writerObj(outBuffer);
        return saveScene(scene, outBuffer, writerObj);
    }
    else
    {
        CompactJsonWriter writerObj(outBuffer);
        return saveScene(scene, outBuffer, writerObj);
    }
}

bool LevelImpl::saveScene(Scene* scene, rapidjson_flax::StringBuffer& outBuffer, JsonWriter& writer)
{
    PROFILE_CPU_NAMED("Level.SaveScene");

    ASSERT(scene);
    const auto sceneId = scene->GetID();

    // Fire event
    CallSceneEvent(SceneEventType::OnSceneSaving, scene, sceneId);

    // Get all objects in the scene
    Array<SceneObject*> allObjects;
    SceneQuery::GetAllSerializableSceneObjects(scene, allObjects);

    // Serialize to json
    writer.StartObject();
    {
        PROFILE_CPU_NAMED("Serialize");

        // Json resource header
        writer.JKEY("ID");
        writer.Guid(sceneId);
        writer.JKEY("TypeName");
        writer.String("FlaxEngine.SceneAsset");
        writer.JKEY("EngineBuild");
        writer.Int(FLAXENGINE_VERSION_BUILD);

        // Json resource data
        writer.JKEY("Data");
        writer.StartArray();
        for (int32 i = 0; i < allObjects.Count(); i++)
        {
            writer.SceneObject(allObjects[i]);
        }
        writer.EndArray();
    }
    writer.EndObject();

    return false;
}

bool Level::SaveScene(Scene* scene, bool prettyJson)
{
    ScopeLock lock(_sceneActionsLocker);
    return SaveSceneAction(scene, prettyJson).Do();
}

bool Level::SaveSceneToBytes(Scene* scene, rapidjson_flax::StringBuffer& outData, bool prettyJson)
{
    ASSERT(scene);
    ScopeLock lock(_sceneActionsLocker);

    LOG(Info, "Saving scene {0} to bytes", scene->GetName());
    const DateTime startTime = DateTime::NowUTC();
    scene->SaveTime = startTime;

    // Serialize to json
    if (saveScene(scene, outData, prettyJson))
    {
        CallSceneEvent(SceneEventType::OnSceneSaveError, scene, scene->GetID());
        return true;
    }

    // Info
    LOG(Info, "Scene saved! Time {0} ms", Math::CeilToInt(static_cast<float>((DateTime::NowUTC()- startTime).GetTotalMilliseconds())));

    // Fire event
    CallSceneEvent(SceneEventType::OnSceneSaved, scene, scene->GetID());

    return false;
}

Array<byte> Level::SaveSceneToBytes(Scene* scene, bool prettyJson)
{
    Array<byte> data;
    rapidjson_flax::StringBuffer sceneData;
    if (!SaveSceneToBytes(scene, sceneData, prettyJson))
    {
        data.Set((const byte*)sceneData.GetString(), (int32)sceneData.GetSize() * sizeof(rapidjson_flax::StringBuffer::Ch));
    }
    return data;
}

void Level::SaveSceneAsync(Scene* scene)
{
    ScopeLock lock(_sceneActionsLocker);
    _sceneActions.Enqueue(New<SaveSceneAction>(scene));
}

bool Level::SaveAllScenes()
{
    ScopeLock lock(_sceneActionsLocker);
    for (int32 i = 0; i < Scenes.Count(); i++)
    {
        if (SaveSceneAction(Scenes[i]).Do())
            return true;
    }
    return false;
}

void Level::SaveAllScenesAsync()
{
    ScopeLock lock(_sceneActionsLocker);
    for (int32 i = 0; i < Scenes.Count(); i++)
        _sceneActions.Enqueue(New<SaveSceneAction>(Scenes[i]));
}

bool Level::LoadScene(const Guid& id, bool autoInitialize)
{
    // Check ID
    if (!id.IsValid())
    {
        Log::ArgumentException();
        return true;
    }

    // Skip is that scene is already loaded
    if (FindScene(id) != nullptr)
    {
        LOG(Info, "Scene {0} is already loaded.", id);
        return false;
    }

    // Now to deserialize scene in a proper way we need to load scripting
    if (!Scripting::IsEveryAssemblyLoaded())
    {
#if USE_EDITOR
        LOG(Error, "Scripts must be compiled without any errors in order to load a scene. Please fix it.");
#else
        LOG(Warning, "Scripts must be compiled without any errors in order to load a scene.");
#endif
        return true;
    }

    // Preload scene asset
    const auto sceneAsset = Content::LoadAsync<JsonAsset>(id);
    if (sceneAsset == nullptr)
    {
        LOG(Error, "Cannot load scene asset.");
        return true;
    }

    // Load scene
    if (loadScene(sceneAsset, autoInitialize))
    {
        LOG(Error, "Failed to deserialize scene {0}", id);
        CallSceneEvent(SceneEventType::OnSceneLoadError, nullptr, id);
        return true;
    }
    return false;
}

Scene* Level::LoadSceneFromBytes(const BytesContainer& data, bool autoInitialize)
{
    Scene* scene = nullptr;
    if (loadScene(data, autoInitialize, &scene))
    {
        LOG(Error, "Failed to deserialize scene from bytes");
        CallSceneEvent(SceneEventType::OnSceneLoadError, nullptr, Guid::Empty);
    }
    return scene;
}

bool Level::LoadSceneAsync(const Guid& id)
{
    // Check ID
    if (!id.IsValid())
    {
        Log::ArgumentException();
        return true;
    }

    // Preload scene asset
    const auto sceneAsset = Content::LoadAsync<JsonAsset>(id);
    if (sceneAsset == nullptr)
    {
        LOG(Error, "Cannot load scene asset.");
        return true;
    }

    ScopeLock lock(_sceneActionsLocker);
    _sceneActions.Enqueue(New<LoadSceneAction>(id, sceneAsset, true));

    return false;
}

bool Level::UnloadScene(Scene* scene)
{
    return unloadScene(scene);
}

void Level::UnloadSceneAsync(Scene* scene)
{
    ScopeLock lock(_sceneActionsLocker);
    _sceneActions.Enqueue(New<UnloadSceneAction>(scene));
}

bool Level::UnloadAllScenes()
{
    ScopeLock lock(_sceneActionsLocker);
    return unloadScenes();
}

void Level::UnloadAllScenesAsync()
{
    ScopeLock lock(_sceneActionsLocker);
    _sceneActions.Enqueue(New<UnloadScenesAction>());
}

#if USE_EDITOR

void Level::ReloadScriptsAsync()
{
    ScopeLock lock(_sceneActionsLocker);
    _sceneActions.Enqueue(New<ReloadScriptsAction>());
}

#endif

Actor* Level::FindActor(const Guid& id)
{
    return Scripting::FindObject<Actor>(id);
}

Actor* Level::FindActor(const StringView& name)
{
    Actor* result = nullptr;

    ScopeLock lock(ScenesLock);

    for (int32 i = 0; result == nullptr && i < Scenes.Count(); i++)
    {
        result = Scenes[i]->FindActor(name);
    }

    return result;
}

Actor* Level::FindActor(const MClass* type)
{
    CHECK_RETURN(type, nullptr);
    Actor* result = nullptr;
    ScopeLock lock(ScenesLock);
    for (int32 i = 0; result == nullptr && i < Scenes.Count(); i++)
        result = Scenes[i]->FindActor(type);
    return result;
}

Script* Level::FindScript(const MClass* type)
{
    CHECK_RETURN(type, nullptr);
    Script* result = nullptr;
    ScopeLock lock(ScenesLock);
    for (int32 i = 0; result == nullptr && i < Scenes.Count(); i++)
        result = Scenes[i]->FindScript(type);
    return result;
}

namespace
{
    void GetActors(const MClass* type, Actor* actor, Array<Actor*>& result)
    {
        if (actor->GetClass()->IsSubClassOf(type))
            result.Add(actor);
        for (auto child : actor->Children)
            GetActors(type, child, result);
    }

    void GetScripts(const MClass* type, Actor* actor, Array<Script*>& result)
    {
        for (auto script : actor->Scripts)
            if (script->GetClass()->IsSubClassOf(type))
                result.Add(script);
        for (auto child : actor->Children)
            GetScripts(type, child, result);
    }
}

Array<Actor*> Level::GetActors(const MClass* type)
{
    Array<Actor*> result;
    CHECK_RETURN(type, result);
    ScopeLock lock(ScenesLock);
    for (int32 i = 0; i < Scenes.Count(); i++)
        ::GetActors(type, Scenes[i], result);
    return result;
}

Array<Script*> Level::GetScripts(const MClass* type)
{
    Array<Script*> result;
    CHECK_RETURN(type, result);
    ScopeLock lock(ScenesLock);
    for (int32 i = 0; i < Scenes.Count(); i++)
        ::GetScripts(type, Scenes[i], result);
    return result;
}

Scene* Level::FindScene(const Guid& id)
{
    ScopeLock lock(ScenesLock);
    for (int32 i = 0; i < Scenes.Count(); i++)
        if (Scenes[i]->GetID() == id)
            return Scenes[i];
    return nullptr;
}

void Level::GetScenes(Array<Scene*>& scenes)
{
    ScopeLock lock(ScenesLock);

    scenes = Scenes;
}

void Level::GetScenes(Array<Actor*>& scenes)
{
    ScopeLock lock(ScenesLock);

    scenes.Clear();
    scenes.EnsureCapacity(Scenes.Count());

    for (int32 i = 0; i < Scenes.Count(); i++)
        scenes.Add(Scenes[i]);
}

void Level::GetScenes(Array<Guid>& scenes)
{
    ScopeLock lock(ScenesLock);

    scenes.Clear();
    scenes.EnsureCapacity(Scenes.Count());

    for (int32 i = 0; i < Scenes.Count(); i++)
        scenes.Add(Scenes[i]->GetID());
}

void FillTree(Actor* node, Array<Actor*>& result)
{
    result.Add(node->Children);
    for (int i = 0; i < node->Children.Count(); i++)
    {
        FillTree(node->Children[i], result);
    }
}

void Level::ConstructSolidActorsTreeList(const Array<Actor*>& input, Array<Actor*>& output)
{
    for (int32 i = 0; i < input.Count(); i++)
    {
        auto target = input[i];

        // Check if has been already added
        if (output.Contains(target))
            continue;

        // Add whole child tree to the results
        output.Add(target);
        FillTree(target, output);
    }
}

void Level::ConstructParentActorsTreeList(const Array<Actor*>& input, Array<Actor*>& output)
{
    // Build solid part of the tree
    Array<Actor*> fullTree;
    ConstructSolidActorsTreeList(input, fullTree);

    for (int32 i = 0; i < input.Count(); i++)
    {
        Actor* target = input[i];

        // If there is no target node parent in the solid tree list,
        // then it means it's a local root node and can be added to the results.
        if (!fullTree.Contains(target->GetParent()))
            output.Add(target);
    }
}<|MERGE_RESOLUTION|>--- conflicted
+++ resolved
@@ -113,7 +113,6 @@
     {
     }
 
-    bool Init() override;
     void Update() override;
     void LateUpdate() override;
     void FixedUpdate() override;
@@ -177,15 +176,6 @@
     return false;
 }
 
-<<<<<<< HEAD
-bool LevelService::Init()
-{
-    auto& settings = *LayersAndTagsSettings::Get();
-    Level::Tags = settings.Tags;
-    for (int32 i = 0; i < ARRAY_COUNT(Level::Layers); i++)
-        Level::Layers[i] = settings.Layers[i];
-    return false;
-=======
 void LayersAndTagsSettings::Apply()
 {
     // Note: we cannot remove tags/layers at runtime so this should deserialize them in additive mode
@@ -202,7 +192,6 @@
         if (dst.IsEmpty() || !src.IsEmpty())
             dst = src;
     }
->>>>>>> 3ddd64df
 }
 
 void LevelService::Update()
@@ -708,8 +697,6 @@
     return result + 1;
 }
 
-<<<<<<< HEAD
-=======
 int32 Level::GetLayerIndex(const StringView& layer)
 {
     int32 result = -1;
@@ -724,7 +711,6 @@
     return result;
 }
 
->>>>>>> 3ddd64df
 void Level::callActorEvent(ActorEventType eventType, Actor* a, Actor* b)
 {
     PROFILE_CPU();
