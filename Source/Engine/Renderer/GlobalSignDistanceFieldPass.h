--- conflicted
+++ resolved
@@ -13,16 +13,10 @@
     // Constant buffer data for Global SDF access on a GPU.
     PACK_STRUCT(struct ConstantsData
         {
-<<<<<<< HEAD
         Float4 CascadePosDistance[4];
         Float4 CascadeVoxelSize;
-        Float3 Padding;
-=======
-        Vector4 CascadePosDistance[4];
-        Vector4 CascadeVoxelSize;
-        Vector2 Padding;
+        Float2 Padding;
         uint32 CascadesCount;
->>>>>>> d4839b9c
         float Resolution;
         });
 
