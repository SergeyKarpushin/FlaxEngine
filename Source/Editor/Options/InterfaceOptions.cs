// Copyright (c) 2012-2024 Wojciech Figat. All rights reserved.

using System.ComponentModel;
using FlaxEditor.GUI.Docking;
using FlaxEditor.Utilities;
using FlaxEngine;

namespace FlaxEditor.Options
{
    /// <summary>
    /// Editor interface options data container.
    /// </summary>
    [CustomEditor(typeof(Editor<InterfaceOptions>))]
    public class InterfaceOptions
    {
        /// <summary>
        /// The log timestamp modes.
        /// </summary>
        public enum TimestampsFormats
        {
            /// <summary>
            /// No prefix.
            /// </summary>
            None,

            /// <summary>
            /// The UTC time format.
            /// </summary>
            Utc,

            /// <summary>
            /// The local time format.
            /// </summary>
            LocalTime,

            /// <summary>
            /// The time since startup (in seconds).
            /// </summary>
            TimeSinceStartup,
        }

        /// <summary>
        /// A proxy DockState for window open method.
        /// </summary>
        public enum DockStateProxy
        {
            /// <summary>
            /// The floating window.
            /// </summary>
            Float = DockState.Float,

            /// <summary>
            /// The dock fill as a tab.
            /// </summary>
            DockFill = DockState.DockFill,

            /// <summary>
            /// The dock left.
            /// </summary>
            DockLeft = DockState.DockLeft,

            /// <summary>
            /// The dock right.
            /// </summary>
            DockRight = DockState.DockRight,

            /// <summary>
            /// The dock top.
            /// </summary>
            DockTop = DockState.DockTop,

            /// <summary>
            /// The dock bottom.
            /// </summary>
            DockBottom = DockState.DockBottom
        }

        /// <summary>
        /// Options for the action taken by the play button.
        /// </summary>
        public enum PlayAction
        {
            /// <summary>
            /// Launches the game from the First Scene defined in the project settings.
            /// </summary>
            PlayGame,

            /// <summary>
            /// Launches the game using the scenes currently loaded in the editor.
            /// </summary>
            PlayScenes,
        }

        /// <summary>
<<<<<<< HEAD
        /// Available window modes for the game window.
        /// </summary>
        public enum GameWindowMode
        {
            /// <summary>
            /// Shows the game window docked, inside the editor.
            /// </summary>
            Docked,

            /// <summary>
            /// Shows the game window as a popup.
            /// </summary>
            PopupWindow,

            /// <summary>
            /// Shows the game window maximized. (Same as pressing F11)
            /// </summary>
            MaximizedWindow,

            /// <summary>
            /// Shows the game window borderless.
            /// </summary>
            BorderlessWindow,
=======
        /// Options for formatting numerical values
        /// </summary>
        public enum ValueFormattingType
        {
            /// <summary>
            /// No formatting
            /// </summary>
            None,
            /// <summary>
            /// Format using the base SI unit
            /// </summary>
            BaseUnit,
            /// <summary>
            /// Format using a unit that matches the value best
            /// </summary>
            AutoUnit
>>>>>>> 8aa402bc
        }

        /// <summary>
        /// Gets or sets the Editor User Interface scale. Applied to all UI elements, windows and text. Can be used to scale the interface up on a bigger display. Editor restart required.
        /// </summary>
        [DefaultValue(1.0f), Limit(0.1f, 10.0f)]
        [EditorDisplay("Interface"), EditorOrder(10), Tooltip("Editor User Interface scale. Applied to all UI elements, windows and text. Can be used to scale the interface up on a bigger display. Editor restart required.")]
        public float InterfaceScale { get; set; } = 1.0f;

#if PLATFORM_WINDOWS
        /// <summary>
        /// Gets or sets a value indicating whether use native window title bar. Editor restart required.
        /// </summary>
        [DefaultValue(false)]
        [EditorDisplay("Interface"), EditorOrder(70), Tooltip("Determines whether use native window title bar. Editor restart required.")]
        public bool UseNativeWindowSystem { get; set; } = false;
#endif

        /// <summary>
        /// Gets or sets a value indicating whether show selected camera preview in the editor window.
        /// </summary>
        [DefaultValue(true)]
        [EditorDisplay("Interface"), EditorOrder(80), Tooltip("Determines whether show selected camera preview in the edit window.")]
        public bool ShowSelectedCameraPreview { get; set; } = true;

        /// <summary>
        /// Gets or sets a value indicating whether center mouse position on window focus in play mode. Helps when working with games that lock mouse cursor.
        /// </summary>
        [DefaultValue(false)]
        [EditorDisplay("Interface", "Center Mouse On Game Window Focus"), EditorOrder(100), Tooltip("Determines whether center mouse position on window focus in play mode. Helps when working with games that lock mouse cursor.")]
        public bool CenterMouseOnGameWinFocus { get; set; } = false;

        /// <summary>
        /// Gets or sets the method window opening.
        /// </summary>
        [DefaultValue(DockStateProxy.Float)]
        [EditorDisplay("Interface", "New Window Location"), EditorOrder(150), Tooltip("Define the opening method for new windows, open in a new tab by default.")]
        public DockStateProxy NewWindowLocation { get; set; } = DockStateProxy.Float;

        /// <summary>
        /// Gets or sets the timestamps prefix mode for debug log messages.
        /// </summary>
        [DefaultValue(TimestampsFormats.None)]
        [EditorDisplay("Interface"), EditorOrder(210), Tooltip("The timestamps prefix mode for debug log messages.")]
        public TimestampsFormats DebugLogTimestampsFormat { get; set; } = TimestampsFormats.None;

        /// <summary>
        /// Gets or sets the editor icons scale. Editor restart required.
        /// </summary>
        [DefaultValue(1.0f), Limit(0.1f, 4.0f, 0.01f)]
        [EditorDisplay("Interface"), EditorOrder(250), Tooltip("Editor icons scale. Editor restart required.")]
        public float IconsScale { get; set; } = 1.0f;

        /// <summary>
        /// Gets or sets the editor content window orientation.
        /// </summary>
        [DefaultValue(FlaxEngine.GUI.Orientation.Horizontal)]
        [EditorDisplay("Interface"), EditorOrder(280), Tooltip("Editor content window orientation.")]
        public FlaxEngine.GUI.Orientation ContentWindowOrientation { get; set; } = FlaxEngine.GUI.Orientation.Horizontal;

        private ValueFormattingType _valueFormatting = ValueFormattingType.None;

        /// <summary>
        /// Gets or sets the formatting option for numeric values in the editor.
        /// </summary>
        [DefaultValue(ValueFormattingType.None)]
        [EditorDisplay("Interface"), EditorOrder(300), Tooltip("Formatting of numeric values.")]
        public ValueFormattingType ValueFormatting {
            get => _valueFormatting;
            set
            {
                _valueFormatting = value;
                Units.UseUnitsFormatting = _valueFormatting != ValueFormattingType.None;
                Units.AutomaticUnitsFormatting = _valueFormatting == ValueFormattingType.AutoUnit;
            }
        }

        private bool _spaceNumberAndUnits = false;

        /// <summary>
        /// Gets or sets the option to put a space between numbers and units for unit formatting
        /// </summary>
        [DefaultValue(false)]
        [EditorDisplay("Interface"), EditorOrder(310), Tooltip("Put a space between numbers and units.")]
        public bool SpaceNumberAndUnits { get => _spaceNumberAndUnits;
            set
            {
                _spaceNumberAndUnits = value;
                Units.SpaceNumberAndUnits = _spaceNumberAndUnits;
            }
        }

        /// <summary>
        /// Gets or sets the timestamps prefix mode for output log messages.
        /// </summary>
        [DefaultValue(TimestampsFormats.TimeSinceStartup)]
        [EditorDisplay("Output Log", "Timestamps Format"), EditorOrder(300), Tooltip("The timestamps prefix mode for output log messages.")]
        public TimestampsFormats OutputLogTimestampsFormat { get; set; } = TimestampsFormats.TimeSinceStartup;

        /// <summary>
        /// Gets or sets the timestamps prefix mode for output log messages.
        /// </summary>
        [DefaultValue(true)]
        [EditorDisplay("Output Log", "Show Log Type"), EditorOrder(310), Tooltip("Determines whether show log type prefix in output log messages.")]
        public bool OutputLogShowLogType { get; set; } = true;

        /// <summary>
        /// Gets or sets the output log text font.
        /// </summary>
        [EditorDisplay("Output Log", "Text Font"), EditorOrder(320), Tooltip("The output log text font.")]
        public FontReference OutputLogTextFont
        {
            get => _outputLogFont;
            set
            {
                if (value == null)
                    _outputLogFont = new FontReference(ConsoleFont, 10);
                else if (!value.Font)
                    _outputLogFont.Font = ConsoleFont;
                else
                    _outputLogFont = value;
            }
        }

        /// <summary>
        /// Gets or sets the output log text color.
        /// </summary>
        [DefaultValue(typeof(Color), "1,1,1,1")]
        [EditorDisplay("Output Log", "Text Color"), EditorOrder(330), Tooltip("The output log text color.")]
        public Color OutputLogTextColor { get; set; } = Color.White;

        /// <summary>
        /// Gets or sets the output log text shadow color.
        /// </summary>
        [DefaultValue(typeof(Color), "0,0,0,0.5")]
        [EditorDisplay("Output Log", "Text Shadow Color"), EditorOrder(340), Tooltip("The output log text shadow color.")]
        public Color OutputLogTextShadowColor { get; set; } = new Color(0, 0, 0, 0.5f);

        /// <summary>
        /// Gets or sets the output log text shadow offset. Set to 0 to disable this feature.
        /// </summary>
        [DefaultValue(typeof(Float2), "1,1")]
        [EditorDisplay("Output Log", "Text Shadow Offset"), EditorOrder(340), Tooltip("The output log text shadow offset. Set to 0 to disable this feature.")]
        public Float2 OutputLogTextShadowOffset { get; set; } = new Float2(1);

        /// <summary>
        /// Gets or sets a value indicating whether auto-focus output log window on code compilation error.
        /// </summary>
        [DefaultValue(true)]
        [EditorDisplay("Output Log", "Focus Output Log On Compilation Error"), EditorOrder(350), Tooltip("Determines whether auto-focus output log window on code compilation error.")]
        public bool FocusOutputLogOnCompilationError { get; set; } = true;

        /// <summary>
        /// Gets or sets a value indicating whether auto-focus output log window on game build error.
        /// </summary>
        [DefaultValue(true)]
        [EditorDisplay("Output Log", "Focus Output Log On Game Build Error"), EditorOrder(360), Tooltip("Determines whether auto-focus output log window on game build error.")]
        public bool FocusOutputLogOnGameBuildError { get; set; } = true;

        /// <summary>
        /// Gets or sets a value indicating whether auto-focus game window on play mode start.
        /// </summary>
        [DefaultValue(true)]
        [EditorDisplay("Play In-Editor", "Focus Game Window On Play"), EditorOrder(400), Tooltip("Determines whether auto-focus game window on play mode start.")]
        public bool FocusGameWinOnPlay { get; set; } = true;

        /// <summary>
        /// Gets or sets a value indicating what action should be taken upon pressing the play button.
        /// </summary>
        [DefaultValue(PlayAction.PlayScenes)]
        [EditorDisplay("Play In-Editor", "Play Button Action"), EditorOrder(410)]
        public PlayAction PlayButtonAction { get; set; } = PlayAction.PlayScenes;

        /// <summary>
        /// Gets or sets a value indicating how the game window should be displayed when the game is launched.
        /// </summary>
        [DefaultValue(GameWindowMode.Docked)]
        [EditorDisplay("Play In-Editor", "Game Window Mode"), EditorOrder(420), Tooltip("Determines how the game window is displayed when the game is launched.")]
        public GameWindowMode DefaultGameWindowMode { get; set; } = GameWindowMode.Docked;

        /// <summary>
        /// Gets or sets a value indicating the number of game clients to launch when building and/or running cooked game.
        /// </summary>
        [DefaultValue(1), Range(1, 4)]
        [EditorDisplay("Cook & Run"), EditorOrder(500)]
        public int NumberOfGameClientsToLaunch = 1;

        private static FontAsset DefaultFont => FlaxEngine.Content.LoadAsyncInternal<FontAsset>(EditorAssets.PrimaryFont);
        private static FontAsset ConsoleFont => FlaxEngine.Content.LoadAsyncInternal<FontAsset>(EditorAssets.InconsolataRegularFont);

        private FontReference _titleFont = new FontReference(DefaultFont, 18);
        private FontReference _largeFont = new FontReference(DefaultFont, 14);
        private FontReference _mediumFont = new FontReference(DefaultFont, 9);
        private FontReference _smallFont = new FontReference(DefaultFont, 9);
        private FontReference _outputLogFont = new FontReference(ConsoleFont, 10);

        /// <summary>
        /// The list of fallback fonts to use when main text font is missing certain characters. Empty to use fonts from GraphicsSettings.
        /// </summary>
        [EditorDisplay("Fonts"), EditorOrder(650)]
        public FontAsset[] FallbackFonts = new FontAsset[1] { FlaxEngine.Content.LoadAsyncInternal<FontAsset>(EditorAssets.FallbackFont) };

        /// <summary>
        /// Gets or sets the title font for editor UI.
        /// </summary>
        [EditorDisplay("Fonts"), EditorOrder(600), Tooltip("The title font for editor UI.")]
        public FontReference TitleFont
        {
            get => _titleFont;
            set
            {
                if (value == null)
                    _titleFont = new FontReference(DefaultFont, 18);
                else if (!value.Font)
                    _titleFont.Font = DefaultFont;
                else
                    _titleFont = value;
            }
        }

        /// <summary>
        /// Gets or sets the large font for editor UI.
        /// </summary>
        [EditorDisplay("Fonts"), EditorOrder(610), Tooltip("The large font for editor UI.")]
        public FontReference LargeFont
        {
            get => _largeFont;
            set
            {
                if (value == null)
                    _largeFont = new FontReference(DefaultFont, 14);
                else if (!value.Font)
                    _largeFont.Font = DefaultFont;
                else
                    _largeFont = value;
            }
        }

        /// <summary>
        /// Gets or sets the medium font for editor UI.
        /// </summary>
        [EditorDisplay("Fonts"), EditorOrder(620), Tooltip("The medium font for editor UI.")]
        public FontReference MediumFont
        {
            get => _mediumFont;
            set
            {
                if (value == null)
                    _mediumFont = new FontReference(DefaultFont, 9);
                else if (!value.Font)
                    _mediumFont.Font = DefaultFont;
                else
                    _mediumFont = value;
            }
        }

        /// <summary>
        /// Gets or sets the small font for editor UI.
        /// </summary>
        [EditorDisplay("Fonts"), EditorOrder(630), Tooltip("The small font for editor UI.")]
        public FontReference SmallFont
        {
            get => _smallFont;
            set
            {
                if (value == null)
                    _smallFont = new FontReference(DefaultFont, 9);
                else if (!value.Font)
                    _smallFont.Font = DefaultFont;
                else
                    _smallFont = value;
            }
        }
    }
}<|MERGE_RESOLUTION|>--- conflicted
+++ resolved
@@ -92,7 +92,6 @@
         }
 
         /// <summary>
-<<<<<<< HEAD
         /// Available window modes for the game window.
         /// </summary>
         public enum GameWindowMode
@@ -116,7 +115,9 @@
             /// Shows the game window borderless.
             /// </summary>
             BorderlessWindow,
-=======
+        }
+
+        /// <summary>
         /// Options for formatting numerical values
         /// </summary>
         public enum ValueFormattingType
@@ -133,7 +134,6 @@
             /// Format using a unit that matches the value best
             /// </summary>
             AutoUnit
->>>>>>> 8aa402bc
         }
 
         /// <summary>
