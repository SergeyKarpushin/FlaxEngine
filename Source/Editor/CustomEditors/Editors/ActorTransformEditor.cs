--- conflicted
+++ resolved
@@ -46,17 +46,11 @@
                 var back = FlaxEngine.GUI.Style.Current.TextBoxBackground;
                 XElement.ValueBox.BorderColor = Color.Lerp(AxisColorX, back, AxisGreyOutFactor);
                 XElement.ValueBox.BorderSelectedColor = AxisColorX;
-<<<<<<< HEAD
+                XElement.ValueBox.Category = Utils.ValueCategory.Distance;
                 YElement.ValueBox.BorderColor = Color.Lerp(AxisColorY, back, AxisGreyOutFactor);
                 YElement.ValueBox.BorderSelectedColor = AxisColorY;
+                YElement.ValueBox.Category = Utils.ValueCategory.Distance;
                 ZElement.ValueBox.BorderColor = Color.Lerp(AxisColorZ, back, AxisGreyOutFactor);
-=======
-                XElement.ValueBox.Category = Utils.ValueCategory.Distance;
-                YElement.ValueBox.BorderColor = Color.Lerp(AxisColorY, back, grayOutFactor);
-                YElement.ValueBox.BorderSelectedColor = AxisColorY;
-                YElement.ValueBox.Category = Utils.ValueCategory.Distance;
-                ZElement.ValueBox.BorderColor = Color.Lerp(AxisColorZ, back, grayOutFactor);
->>>>>>> 8aa402bc
                 ZElement.ValueBox.BorderSelectedColor = AxisColorZ;
                 ZElement.ValueBox.Category = Utils.ValueCategory.Distance;
             }
@@ -77,17 +71,11 @@
                 var back = FlaxEngine.GUI.Style.Current.TextBoxBackground;
                 XElement.ValueBox.BorderColor = Color.Lerp(AxisColorX, back, AxisGreyOutFactor);
                 XElement.ValueBox.BorderSelectedColor = AxisColorX;
-<<<<<<< HEAD
+                XElement.ValueBox.Category = Utils.ValueCategory.Angle;
                 YElement.ValueBox.BorderColor = Color.Lerp(AxisColorY, back, AxisGreyOutFactor);
                 YElement.ValueBox.BorderSelectedColor = AxisColorY;
+                YElement.ValueBox.Category = Utils.ValueCategory.Angle;
                 ZElement.ValueBox.BorderColor = Color.Lerp(AxisColorZ, back, AxisGreyOutFactor);
-=======
-                XElement.ValueBox.Category = Utils.ValueCategory.Angle;
-                YElement.ValueBox.BorderColor = Color.Lerp(AxisColorY, back, grayOutFactor);
-                YElement.ValueBox.BorderSelectedColor = AxisColorY;
-                YElement.ValueBox.Category = Utils.ValueCategory.Angle;
-                ZElement.ValueBox.BorderColor = Color.Lerp(AxisColorZ, back, grayOutFactor);
->>>>>>> 8aa402bc
                 ZElement.ValueBox.BorderSelectedColor = AxisColorZ;
                 ZElement.ValueBox.Category = Utils.ValueCategory.Angle;
             }
