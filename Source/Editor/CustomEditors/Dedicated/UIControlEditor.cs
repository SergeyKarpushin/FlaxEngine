// Copyright (c) 2012-2021 Wojciech Figat. All rights reserved.

using System;
using System.Linq;
using System.Reflection;
using FlaxEditor.CustomEditors.Editors;
using FlaxEditor.CustomEditors.Elements;
using FlaxEditor.GUI;
using FlaxEditor.GUI.ContextMenu;
using FlaxEditor.Scripting;
using FlaxEngine;
using FlaxEngine.GUI;

namespace FlaxEditor.CustomEditors.Dedicated
{
    /// <summary>
    /// Dedicated custom editor for <see cref="AnchorPresets"/> enum.
    /// </summary>
    /// <seealso cref="FlaxEditor.CustomEditors.CustomEditor" />
    [CustomEditor(typeof(AnchorPresets)), DefaultEditor]
    public sealed class AnchorPresetsEditor : CustomEditor
    {
        class AnchorButton : Button
        {
            private AnchorPresets _presets = (AnchorPresets)((int)AnchorPresets.StretchAll + 1);

            public AnchorPresets Presets
            {
                get => _presets;
                set
                {
                    if (_presets != value)
                    {
                        _presets = value;
                        TooltipText = CustomEditorsUtil.GetPropertyNameUI(_presets.ToString());
                    }
                }
            }

            public bool IsSelected;

<<<<<<< HEAD
            public bool SupportsShiftModulation;

            private void OnPresetsChanged()
            {
                TooltipText = CustomEditorsUtil.GetPropertyNameUI(_presets.ToString());
            }

=======
>>>>>>> 772af752
            /// <inheritdoc />
            public override void Draw()
            {
                // Cache data
                var rect = new Rectangle(Vector2.Zero, Size);
                if (rect.Width >= rect.Height)
                {
                    rect.X = (rect.Width - rect.Height) * 0.5f;
                    rect.Width = rect.Height;
                }
                else
                {
                    rect.Y = (rect.Height - rect.Width) * 0.5f;
                    rect.Height = rect.Width;
                }
                var enabled = EnabledInHierarchy;
                var style = FlaxEngine.GUI.Style.Current;
                var backgroundColor = BackgroundColor;
                var borderColor = BorderColor;
                if (!enabled)
                {
                    backgroundColor *= 0.7f;
                    borderColor *= 0.7f;
                }
                else if (_isPressed)
                {
                    backgroundColor = BackgroundColorSelected;
                    borderColor = BorderColorSelected;
                }
                else if (IsMouseOver)
                {
                    backgroundColor = BackgroundColorHighlighted;
                    borderColor = BorderColorHighlighted;
                }

                if (Input.GetKey(KeyboardKeys.Shift) && SupportsShiftModulation)
                {
                    backgroundColor = BackgroundColorSelected;
                }
                if (Input.GetKey(KeyboardKeys.Control) && SupportsShiftModulation)
                {
                    borderColor = BackgroundColorSelected;
                }

                // Calculate fill area
                float fillSize = rect.Width / 3;
                Rectangle fillArea;
                switch (_presets)
                {
                case AnchorPresets.Custom:
                    fillArea = Rectangle.Empty;
                    break;
                case AnchorPresets.TopLeft:
                    fillArea = new Rectangle(0, 0, fillSize, fillSize);
                    break;
                case AnchorPresets.TopCenter:
                    fillArea = new Rectangle(fillSize, 0, fillSize, fillSize);
                    break;
                case AnchorPresets.TopRight:
                    fillArea = new Rectangle(fillSize * 2, 0, fillSize, fillSize);
                    break;
                case AnchorPresets.MiddleLeft:
                    fillArea = new Rectangle(0, fillSize, fillSize, fillSize);
                    break;
                case AnchorPresets.MiddleCenter:
                    fillArea = new Rectangle(fillSize, fillSize, fillSize, fillSize);
                    break;
                case AnchorPresets.MiddleRight:
                    fillArea = new Rectangle(fillSize * 2, fillSize, fillSize, fillSize);
                    break;
                case AnchorPresets.BottomLeft:
                    fillArea = new Rectangle(0, fillSize * 2, fillSize, fillSize);
                    break;
                case AnchorPresets.BottomCenter:
                    fillArea = new Rectangle(fillSize, fillSize * 2, fillSize, fillSize);
                    break;
                case AnchorPresets.BottomRight:
                    fillArea = new Rectangle(fillSize * 2, fillSize * 2, fillSize, fillSize);
                    break;
                case AnchorPresets.VerticalStretchLeft:
                    fillArea = new Rectangle(0, 0, fillSize, fillSize * 3);
                    break;
                case AnchorPresets.VerticalStretchRight:
                    fillArea = new Rectangle(fillSize * 2, 0, fillSize, fillSize * 3);
                    break;
                case AnchorPresets.VerticalStretchCenter:
                    fillArea = new Rectangle(fillSize, 0, fillSize, fillSize * 3);
                    break;
                case AnchorPresets.HorizontalStretchTop:
                    fillArea = new Rectangle(0, 0, fillSize * 3, fillSize);
                    break;
                case AnchorPresets.HorizontalStretchMiddle:
                    fillArea = new Rectangle(0, fillSize, fillSize * 3, fillSize);
                    break;
                case AnchorPresets.HorizontalStretchBottom:
                    fillArea = new Rectangle(0, fillSize * 2, fillSize * 3, fillSize);
                    break;
                case AnchorPresets.StretchAll:
                    fillArea = new Rectangle(0, 0, fillSize * 3, fillSize * 3);
                    break;
                default: throw new ArgumentOutOfRangeException();
                }

                // Draw background
                //Render2D.FillRectangle(rect, backgroundColor);
                Render2D.DrawRectangle(rect, borderColor, 1.1f);

                // Draw fill
                Render2D.FillRectangle(fillArea.MakeOffsetted(rect.Location), backgroundColor);

                // Draw frame
                if (IsMouseOver)
                {
                    Render2D.DrawRectangle(rect, style.ProgressNormal.AlphaMultiplied(0.8f), 1.1f);
                }
                if (IsSelected)
                {
                    Render2D.DrawRectangle(rect, style.BackgroundSelected.AlphaMultiplied(0.8f), 1.1f);
                }
            }
        }

        class AnchorPresetsEditorPopup : ContextMenuBase
        {
            const float ButtonsMargin = 10.0f;
            const float ButtonsMarginStretch = 8.0f;
            const float ButtonsSize = 32.0f;
            const float TitleHeight = 23.0f;
            const float DialogWidth = ButtonsSize * 4 + ButtonsMargin * 5 + ButtonsMarginStretch;
            const float DialogHeight = TitleHeight + ButtonsSize * 4 + ButtonsMargin * 5 + ButtonsMarginStretch;

            bool SupportsShiftModulation = false;

            /// <summary>
            /// Initializes a new instance of the <see cref="AnchorPresetsEditorPopup"/> class.
            /// </summary>
            /// <param name="presets">The initial value.</param>
            /// <param name="supportsShiftModulation">If the popup should react to shift</param>
            public AnchorPresetsEditorPopup(AnchorPresets presets, bool supportsShiftModulation)
            {
                SupportsShiftModulation = supportsShiftModulation;

                var style = FlaxEngine.GUI.Style.Current;
                Tag = presets;
                Size = new Vector2(DialogWidth, DialogHeight);

                // Title
                var title = new Label(2, 2, DialogWidth - 4, TitleHeight)
                {
                    Font = new FontReference(style.FontLarge),
                    Text = "Anchor Presets",
                    Parent = this
                };

                // Buttons
                var buttonsX = ButtonsMargin;
                var buttonsY = title.Bottom + ButtonsMargin;
                var buttonsSpacingX = ButtonsSize + ButtonsMargin;
                var buttonsSpacingY = ButtonsSize + ButtonsMargin;
                //
                AddButton(buttonsX + buttonsSpacingX * 0, buttonsY + buttonsSpacingY * 0, AnchorPresets.TopLeft);
                AddButton(buttonsX + buttonsSpacingX * 1, buttonsY + buttonsSpacingY * 0, AnchorPresets.TopCenter);
                AddButton(buttonsX + buttonsSpacingX * 2, buttonsY + buttonsSpacingY * 0, AnchorPresets.TopRight);
                AddButton(buttonsX + buttonsSpacingX * 3 + ButtonsMarginStretch, buttonsY + buttonsSpacingY * 0, AnchorPresets.HorizontalStretchTop);
                //
                AddButton(buttonsX + buttonsSpacingX * 0, buttonsY + buttonsSpacingY * 1, AnchorPresets.MiddleLeft);
                AddButton(buttonsX + buttonsSpacingX * 1, buttonsY + buttonsSpacingY * 1, AnchorPresets.MiddleCenter);
                AddButton(buttonsX + buttonsSpacingX * 2, buttonsY + buttonsSpacingY * 1, AnchorPresets.MiddleRight);
                AddButton(buttonsX + buttonsSpacingX * 3 + ButtonsMarginStretch, buttonsY + buttonsSpacingY * 1, AnchorPresets.HorizontalStretchMiddle);
                //
                AddButton(buttonsX + buttonsSpacingX * 0, buttonsY + buttonsSpacingY * 2, AnchorPresets.BottomLeft);
                AddButton(buttonsX + buttonsSpacingX * 1, buttonsY + buttonsSpacingY * 2, AnchorPresets.BottomCenter);
                AddButton(buttonsX + buttonsSpacingX * 2, buttonsY + buttonsSpacingY * 2, AnchorPresets.BottomRight);
                AddButton(buttonsX + buttonsSpacingX * 3 + ButtonsMarginStretch, buttonsY + buttonsSpacingY * 2, AnchorPresets.HorizontalStretchBottom);
                //
                AddButton(buttonsX + buttonsSpacingX * 0, buttonsY + buttonsSpacingY * 3 + ButtonsMarginStretch, AnchorPresets.VerticalStretchLeft);
                AddButton(buttonsX + buttonsSpacingX * 1, buttonsY + buttonsSpacingY * 3 + ButtonsMarginStretch, AnchorPresets.VerticalStretchCenter);
                AddButton(buttonsX + buttonsSpacingX * 2, buttonsY + buttonsSpacingY * 3 + ButtonsMarginStretch, AnchorPresets.VerticalStretchRight);
                AddButton(buttonsX + buttonsSpacingX * 3 + ButtonsMarginStretch, buttonsY + buttonsSpacingY * 3 + ButtonsMarginStretch, AnchorPresets.StretchAll);
            }

            private void AddButton(float x, float y, AnchorPresets presets)
            {
                var button = new AnchorButton
                {
                    Bounds = new Rectangle(x, y, ButtonsSize, ButtonsSize),
                    Parent = this,
                    Presets = presets,
                    IsSelected = presets == (AnchorPresets)Tag,
                    SupportsShiftModulation = SupportsShiftModulation,
                    Tag = presets,
                };
                button.ButtonClicked += OnButtonClicked;
            }

            private void OnButtonClicked(Button button)
            {
                Tag = button.Tag;
                Hide();
            }

            /// <inheritdoc />
            protected override void OnShow()
            {
                Focus();

                base.OnShow();
            }

            /// <inheritdoc />
            public override void Hide()
            {
                if (!Visible)
                    return;

                Focus(null);

                base.Hide();
            }

            /// <inheritdoc />
            public override bool OnKeyDown(KeyboardKeys key)
            {
                if (key == KeyboardKeys.Escape)
                {
                    Hide();
                    return true;
                }

                return base.OnKeyDown(key);
            }
        }

        private AnchorButton _button;

        /// <inheritdoc />
        public override DisplayStyle Style => DisplayStyle.Inline;

        /// <inheritdoc />
        public override void Initialize(LayoutElementsContainer layout)
        {
            _button = layout.Custom<AnchorButton>().CustomControl;
            _button.Presets = (AnchorPresets)Values[0];
            _button.Clicked += OnButtonClicked;
        }

        private void OnButtonClicked()
        {
            var location = _button.Center + new Vector2(3.0f);
            var editor = new AnchorPresetsEditorPopup(_button.Presets, true);
            editor.VisibleChanged += OnEditorVisibleChanged;
            editor.Show(_button.Parent, location);
        }

        private void OnEditorVisibleChanged(Control control)
        {
            if (control.Visible)
                return;
            SetValue(control.Tag);
        }
        /// <inheritdoc/>
        protected override void SynchronizeValue(object value)
        {
            // Custom anchors editing for Control to handle bounds preservation via key modifiers
            if (ParentEditor != null)
            {
                var centerToPosition = Input.GetKey(KeyboardKeys.Shift);
                var setPivot = Input.GetKey(KeyboardKeys.Control);
                var editedAny = false;
                foreach (var parentValue in ParentEditor.Values)
                {
                    if (parentValue is Control parentControl)
                    {
                        parentControl.SetAnchorPreset((AnchorPresets)value, centerToPosition, setPivot);
                        editedAny = true;
                    }
                }
                if (editedAny)
                    return;
            }

            base.SynchronizeValue(value);
        }

        /// <inheritdoc />
        public override void Refresh()
        {
            base.Refresh();

            _button.Presets = (AnchorPresets)Values[0];
        }

        /// <inheritdoc />
        protected override void Deinitialize()
        {
            _button = null;

            base.Deinitialize();
        }
    }

    /// <summary>
    /// Dedicated custom editor for <see cref="UIControl.Control"/> object.
    /// </summary>
    /// <seealso cref="FlaxEditor.CustomEditors.Editors.GenericEditor" />
    public sealed class UIControlControlEditor : GenericEditor
    {
        private Type _cachedType;

        /// <inheritdoc />
        public override void Initialize(LayoutElementsContainer layout)
        {
            _cachedType = null;

            // Set control type button
            var space = layout.Space(20);
            float setTypeButtonWidth = 60.0f;
            var setTypeButton = new Button
            {
                TooltipText = "Sets the control to the given type",
                AnchorPreset = AnchorPresets.MiddleCenter,
                Text = "Set Type",
                Parent = space.Spacer,
                Bounds = new Rectangle((space.Spacer.Width - setTypeButtonWidth) / 2, 1, setTypeButtonWidth, 18),
            };
            setTypeButton.ButtonClicked += OnSetTypeButtonClicked;

            // Don't show editor if any control is invalid
            if (Values.HasNull)
            {
                var label = layout.Label("Select control type to create", TextAlignment.Center);
                label.Label.Enabled = false;
                return;
            }

            // Add control type helper label
            {
                var type = Values[0].GetType();
                _cachedType = type;
                var label = layout.AddPropertyItem("Type", "The type of the created control.");
                label.Label(type.FullName);
            }

            // Show control properties
            base.Initialize(layout);

            for (int i = 0; i < layout.Children.Count; i++)
            {
                if (layout.Children[i] is GroupElement group && group.Panel.HeaderText == "Transform")
                {
                    VerticalPanelElement mainHor = VerticalPanelWithoutMargin(group);
                    CreateTransformElements(mainHor, ValuesTypes);
                    group.ContainerControl.ChangeChildIndex(mainHor.Control, 0);
                    break;
                }
            }
        }

        private void CreateTransformElements(LayoutElementsContainer main, ScriptType[] valueTypes)
        {
            main.Space(10);
            HorizontalPanelElement sidePanel = main.HorizontalPanel();
            sidePanel.Panel.ClipChildren = false;

            ScriptMemberInfo anchorInfo = valueTypes[0].GetProperty("AnchorPreset");
            ItemInfo anchorItem = new ItemInfo(anchorInfo);
            sidePanel.Object(anchorItem.GetValues(Values));

            VerticalPanelElement group = VerticalPanelWithoutMargin(sidePanel);

            group.Panel.AnchorPreset = AnchorPresets.HorizontalStretchTop;
            group.Panel.Offsets = new Margin(100, 10, 0, 0);

            var horUp = UniformGridTwoByOne(group);
            horUp.CustomControl.Height = TextBoxBase.DefaultHeight;
            var horDown = UniformGridTwoByOne(group);
            horDown.CustomControl.Height = TextBoxBase.DefaultHeight;

            GetAnchorEquality(out _cachedXEq, out _cachedYEq, valueTypes);

            BuildLocationSizeOffsets(horUp, horDown, _cachedXEq, _cachedYEq, valueTypes);

            main.Space(10);
            BuildAnchorsDropper(main, valueTypes);
        }

        private void BuildAnchorsDropper(LayoutElementsContainer main, ScriptType[] valueTypes)
        {
            ScriptMemberInfo minInfo = valueTypes[0].GetProperty("AnchorMin");
            ScriptMemberInfo maxInfo = valueTypes[0].GetProperty("AnchorMax");
            ItemInfo minItem = new ItemInfo(minInfo);
            ItemInfo maxItem = new ItemInfo(maxInfo);

            GroupElement ng = main.Group("Anchors", true);
            ng.Panel.Close(false);
            ng.Property("Min", minItem.GetValues(Values));
            ng.Property("Max", maxItem.GetValues(Values));
        }

        private void GetAnchorEquality(out bool xEq, out bool yEq, ScriptType[] valueTypes)
        {
            ScriptMemberInfo minInfo = valueTypes[0].GetProperty("AnchorMin");
            ScriptMemberInfo maxInfo = valueTypes[0].GetProperty("AnchorMax");
            ItemInfo minItem = new ItemInfo(minInfo);
            ItemInfo maxItem = new ItemInfo(maxInfo);
            ValueContainer minVal = minItem.GetValues(Values);
            ValueContainer maxVal = maxItem.GetValues(Values);

            ItemInfo xItem = new ItemInfo(minInfo.ValueType.GetField("X"));
            ItemInfo yItem = new ItemInfo(minInfo.ValueType.GetField("Y"));

            xEq = xItem.GetValues(minVal).ToList().Any(xItem.GetValues(maxVal).ToList().Contains);
            yEq = yItem.GetValues(minVal).ToList().Any(yItem.GetValues(maxVal).ToList().Contains);
        }

        private void BuildLocationSizeOffsets(LayoutElementsContainer horUp, LayoutElementsContainer horDown, bool xEq, bool yEq, ScriptType[] valueTypes)
        {
            ScriptMemberInfo xInfo = valueTypes[0].GetProperty("LocalX");
            ItemInfo xItem = new ItemInfo(xInfo);
            ScriptMemberInfo yInfo = valueTypes[0].GetProperty("LocalY");
            ItemInfo yItem = new ItemInfo(yInfo);
            ScriptMemberInfo widthInfo = valueTypes[0].GetProperty("Width");
            ItemInfo widthItem = new ItemInfo(widthInfo);
            ScriptMemberInfo heightInfo = valueTypes[0].GetProperty("Height");
            ItemInfo heightItem = new ItemInfo(heightInfo);

            ScriptMemberInfo leftInfo = valueTypes[0].GetProperty("Proxy_Offset_Left", BindingFlags.Default | BindingFlags.Instance | BindingFlags.Public | BindingFlags.NonPublic);
            ItemInfo leftItem = new ItemInfo(leftInfo);
            ScriptMemberInfo rightInfo = valueTypes[0].GetProperty("Proxy_Offset_Right", BindingFlags.Default | BindingFlags.Instance | BindingFlags.Public | BindingFlags.NonPublic);
            ItemInfo rightItem = new ItemInfo(rightInfo);
            ScriptMemberInfo topInfo = valueTypes[0].GetProperty("Proxy_Offset_Top", BindingFlags.Default | BindingFlags.Instance | BindingFlags.Public | BindingFlags.NonPublic);
            ItemInfo topItem = new ItemInfo(topInfo);
            ScriptMemberInfo bottomInfo = valueTypes[0].GetProperty("Proxy_Offset_Bottom", BindingFlags.Default | BindingFlags.Instance | BindingFlags.Public | BindingFlags.NonPublic);
            ItemInfo bottomItem = new ItemInfo(bottomInfo);

            LayoutElementsContainer xEl;
            LayoutElementsContainer yEl;
            LayoutElementsContainer hEl;
            LayoutElementsContainer vEl;
            if (xEq)
            {
                xEl = UniformPanelCapsuleForObjectWithText(horUp, "X: ", xItem.GetValues(Values));
                vEl = UniformPanelCapsuleForObjectWithText(horDown, "Width: ", widthItem.GetValues(Values));
            }
            else
            {
                xEl = UniformPanelCapsuleForObjectWithText(horUp, "Left: ", leftItem.GetValues(Values));
                vEl = UniformPanelCapsuleForObjectWithText(horDown, "Right: ", rightItem.GetValues(Values));
            }
            if (yEq)
            {
                yEl = UniformPanelCapsuleForObjectWithText(horUp, "Y: ", yItem.GetValues(Values));
                hEl = UniformPanelCapsuleForObjectWithText(horDown, "Height: ", heightItem.GetValues(Values));
            }
            else
            {
                yEl = UniformPanelCapsuleForObjectWithText(horUp, "Top: ", topItem.GetValues(Values));
                hEl = UniformPanelCapsuleForObjectWithText(horDown, "Bottom: ", bottomItem.GetValues(Values));
            }
            xEl.Control.AnchorMin = new Vector2(0, xEl.Control.AnchorMin.Y);
            xEl.Control.AnchorMax = new Vector2(0.5f, xEl.Control.AnchorMax.Y);

            vEl.Control.AnchorMin = new Vector2(0, xEl.Control.AnchorMin.Y);
            vEl.Control.AnchorMax = new Vector2(0.5f, xEl.Control.AnchorMax.Y);

            yEl.Control.AnchorMin = new Vector2(0.5f, xEl.Control.AnchorMin.Y);
            yEl.Control.AnchorMax = new Vector2(1, xEl.Control.AnchorMax.Y);

            hEl.Control.AnchorMin = new Vector2(0.5f, xEl.Control.AnchorMin.Y);
            hEl.Control.AnchorMax = new Vector2(1, xEl.Control.AnchorMax.Y);
        }

        private VerticalPanelElement VerticalPanelWithoutMargin(LayoutElementsContainer cont)
        {
            var horUp = cont.VerticalPanel();
            horUp.Panel.Margin = Margin.Zero;
            return horUp;
        }

        private CustomElementsContainer<UniformGridPanel> UniformGridTwoByOne(LayoutElementsContainer cont)
        {
            var horUp = cont.CustomContainer<UniformGridPanel>();
            horUp.CustomControl.SlotsHorizontally = 2;
            horUp.CustomControl.SlotsVertically = 1;
            horUp.CustomControl.SlotPadding = Margin.Zero;
            horUp.CustomControl.ClipChildren = false;
            return horUp;
        }

        private CustomElementsContainer<UniformGridPanel> UniformPanelCapsuleForObjectWithText(LayoutElementsContainer el, string text, ValueContainer values)
        {
            CustomElementsContainer<UniformGridPanel> hor = UniformGridTwoByOne(el);
            hor.CustomControl.SlotPadding = new Margin(5, 5, 0, 0);
            LabelElement lab = hor.Label(text);
            hor.Object(values);
            return hor;
        }

        private bool _cachedXEq;
        private bool _cachedYEq;

        /// <summary>
        /// Refreshes if equality of anchors does not correspond to the cached equality
        /// </summary>
        public void RefreshBaseOnAnchorsEquality()
        {
            if (Values.HasNull)
                return;

            GetAnchorEquality(out bool xEq, out bool yEq, ValuesTypes);
            if (xEq != _cachedXEq || yEq != _cachedYEq)
            {
                RebuildLayout();
                return;
            }
        }

        /// <inheritdoc />
        public override void Refresh()
        {
            // Automatic layout rebuild if control type gets changed
            var type = Values.HasNull ? null : Values[0].GetType();
            if (type != _cachedType)
            {
                RebuildLayout();
                return;
            }
            RefreshBaseOnAnchorsEquality();
            //RefreshValues();

            base.Refresh();
        }

        private void OnSetTypeButtonClicked(Button button)
        {
            var controlTypes = Editor.Instance.CodeEditing.Controls.Get();
            if (controlTypes.Count == 0)
                return;

            // Show context menu with list of controls to add
            var cm = new ItemsListContextMenu(180);
            for (int i = 0; i < controlTypes.Count; i++)
            {
                var controlType = controlTypes[i];
                var item = new ItemsListContextMenu.Item(controlType.Name, controlType)
                {
                    TooltipText = controlType.TypeName,
                };
                var attributes = controlType.GetAttributes(false);
                var tooltipAttribute = (TooltipAttribute)attributes.FirstOrDefault(x => x is TooltipAttribute);
                if (tooltipAttribute != null)
                {
                    item.TooltipText += '\n';
                    item.TooltipText += tooltipAttribute.Text;
                }
                cm.AddItem(item);
            }

            cm.ItemClicked += controlType => SetType((ScriptType)controlType.Tag);
            cm.SortChildren();
            cm.Show(button.Parent, button.BottomLeft);
        }

        private void SetType(ScriptType controlType)
        {
            var uiControls = ParentEditor.Values;
            if (Presenter.Undo != null)
            {
                using (new UndoMultiBlock(Presenter.Undo, uiControls, "Set Control Type"))
                {
                    for (int i = 0; i < uiControls.Count; i++)
                    {
                        var uiControl = (UIControl)uiControls[i];
                        string previousName = uiControl.Control?.GetType()?.Name ?? typeof(UIControl).Name;
                        uiControl.Control = (Control)controlType.CreateInstance();
                        if (uiControl.Name.StartsWith(previousName))
                        {
                            string newName = controlType.Name + uiControl.Name.Substring(previousName.Length);
                            uiControl.Name = StringUtils.IncrementNameNumber(newName, x => uiControl.Parent.GetChild(x) == null);
                        }
                    }
                }
            }
            else
            {
                for (int i = 0; i < uiControls.Count; i++)
                {
                    var uiControl = (UIControl)uiControls[i];
                    string previousName = uiControl.Control?.GetType()?.Name ?? typeof(UIControl).Name;
                    uiControl.Control = (Control)controlType.CreateInstance();
                    if (uiControl.Name.StartsWith(previousName))
                    {
                        string newName = controlType.Name + uiControl.Name.Substring(previousName.Length);
                        uiControl.Name = StringUtils.IncrementNameNumber(newName, x => uiControl.Parent.GetChild(x) == null);
                    }
                }
            }

            ParentEditor.RebuildLayout();
        }
    }
}<|MERGE_RESOLUTION|>--- conflicted
+++ resolved
@@ -39,7 +39,6 @@
 
             public bool IsSelected;
 
-<<<<<<< HEAD
             public bool SupportsShiftModulation;
 
             private void OnPresetsChanged()
@@ -47,8 +46,6 @@
                 TooltipText = CustomEditorsUtil.GetPropertyNameUI(_presets.ToString());
             }
 
-=======
->>>>>>> 772af752
             /// <inheritdoc />
             public override void Draw()
             {
