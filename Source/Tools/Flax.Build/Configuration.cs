// Copyright (c) 2012-2021 Wojciech Figat. All rights reserved.

using System.Collections.Generic;

namespace Flax.Build
{
    /// <summary>
    /// The build tool configuration options.
    /// </summary>
    public static partial class Configuration
    {
        /// <summary>
        /// The custom working directory.
        /// </summary>
        [CommandLine("workspace", "<path>", "The custom working directory.")]
        public static string CurrentDirectory = null;

        /// <summary>
        /// Generates the projects for the workspace.
        /// </summary>
        [CommandLine("genproject", "Generates the projects for the workspace.")]
        public static bool GenerateProject = false;

        /// <summary>
        /// Runs the deps building tool to fetch and compiles the 3rd party files to produce binaries.
        /// </summary>
        [CommandLine("BuildDeps", "Runs the deps building tool to fetch and compiles the 3rd party files to produce binaries (build missing ones).")]
        public static bool BuildDeps = false;

        /// <summary>
        /// Runs the deps building tool to fetch and compiles the 3rd party files to produce binaries.
        /// </summary>
        [CommandLine("ReBuildDeps", "Runs the deps building tool to fetch and compiles the 3rd party files to produce binaries (force rebuild).")]
        public static bool ReBuildDeps = false;

        /// <summary>
        /// Runs the deploy tool.
        /// </summary>
        [CommandLine("deploy", "Runs the deploy tool.")]
        public static bool Deploy = false;

        /// <summary>
        /// Builds the targets. Builds all the targets, use <see cref="BuildTargets"/> to select a custom set of targets for the build.
        /// </summary>
        [CommandLine("build", "Builds the targets.")]
        public static bool Build = false;

        /// <summary>
        /// Cleans all the targets and whole build cache data.
        /// </summary>
        [CommandLine("clean", "Cleans the build system cache.")]
        public static bool Clean = false;

        /// <summary>
        /// Rebuilds the targets. Rebuilds all the targets, use <see cref="BuildTargets"/> to select a custom set of targets for the build.
        /// </summary>
        [CommandLine("rebuild", "Rebuilds the targets.")]
        public static bool Rebuild = false;

        /// <summary>
        /// Prints all SDKs found on system. Can be used to query Win10 SDK or any other platform-specific toolsets used by build tool.
        /// </summary>
        [CommandLine("printSDKs", "Prints all SDKs found on system. Can be used to query Win10 SDK or any other platform-specific toolsets used by build tool.")]
        public static bool PrintSDKs = false;

        /// <summary>
        /// Prints all build system plugins.
        /// </summary>
        [CommandLine("printPlugins", "Prints all build system plugins.")]
        public static bool PrintPlugins = false;

        /// <summary>
        /// The custom set of targets to build.
        /// </summary>
        [CommandLine("buildtargets", "<target1>,<target2>,<target3>...", "The custom set of targets to build.")]
        public static string[] BuildTargets;

        /// <summary>
        /// The custom set of targets to skip during building. Can be used to skip building engine when building game modules.
        /// </summary>
        [CommandLine("skiptargets", "<target1>,<target2>,<target3>...", "The custom set of targets to skip during building. Can be used to skip building engine when building game modules.")]
        public static string[] SkipTargets;

        /// <summary>
        /// The target configuration to build. If not specified builds all supported configurations.
        /// </summary>
        [CommandLine("configuration", "Debug", "The target configuration to build. If not specified builds all supported configurations.")]
        public static TargetConfiguration[] BuildConfigurations;

        /// <summary>
        /// The target platform to build. If not specified builds all supported platforms.
        /// </summary>
        [CommandLine("platform", "Windows", "The target platform to build. If not specified builds all supported platforms.")]
        public static TargetPlatform[] BuildPlatforms;

        /// <summary>
        /// The target platform architecture to build. If not specified builds all valid architectures.
        /// </summary>
        [CommandLine("arch", "<x64/x86/arm/arm64>", "The target platform architecture to build. If not specified builds all valid architectures.")]
        public static TargetArchitecture[] BuildArchitectures;

        /// <summary>
        /// Enables using guard mutex to prevent running multiple instances of the tool.
        /// </summary>
        [CommandLine("mutex", "Enables using guard mutex to prevent running multiple instances of the tool.")]
        public static bool Mutex = false;

        /// <summary>
        /// Enables logging into console.
        /// </summary>
        [CommandLine("log", "Enables logging into console.")]
        public static bool ConsoleLog = false;

        /// <summary>
        /// Enables verbose logging and detailed diagnostics.
        /// </summary>
        [CommandLine("verbose", "Enables verbose logging and detailed diagnostics.")]
        public static bool Verbose = false;

        /// <summary>
        /// Enables build steps timing diagnostics.
        /// </summary>
        [CommandLine("perf", "Enables build steps timing diagnostics.")]
        public static bool PerformanceInfo = false;

        /// <summary>
        /// Outputs the Chrome Trace Event file (in Json format) with performance events for build system profiling.
        /// </summary>
        [CommandLine("traceEventFile", "<path>", "Outputs the Trace Event file (in Json format) with performance events for build system profiling.")]
        public static string TraceEventFile = null;

        /// <summary>
        /// The log file path relative to the working directory.
        /// </summary>
        [CommandLine("logfile", "<path>", "The log file path relative to the working directory. Set to empty to disable it/")]
        public static string LogFile = "Cache/Intermediate/Log.txt";

        /// <summary>
        /// The maximum allowed concurrency for a build system (maximum active worker threads count).
        /// </summary>
        [CommandLine("maxConcurrency", "<threads>", "The maximum allowed concurrency for a build system (maximum active worker threads count).")]
        public static int MaxConcurrency = 1410;

        /// <summary>
        /// The concurrency scale for a build system that specifies how many worker threads allocate per-logical processor.
        /// </summary>
        [CommandLine("concurrencyProcessorScale", "<scale>", "The concurrency scale for a build system that specifies how many worker threads allocate per-logical processor.")]
        public static float ConcurrencyProcessorScale = 1.0f;

        /// <summary>
        /// The output binaries folder path relative to the working directory.
        /// </summary>
        [CommandLine("binaries", "<path>", "The output binaries folder path relative to the working directory.")]
        public static string BinariesFolder = "Binaries";

        /// <summary>
        /// The intermediate build files folder path relative to the working directory.
        /// </summary>
        [CommandLine("intermediate", "<path>", "The intermediate build files folder path relative to the working directory.")]
        public static string IntermediateFolder = "Cache/Intermediate";

        /// <summary>
        /// If non-empty, marks the build as hot-reload for modules reloading at runtime and adds the specified postfix to the output binaries names to prevent file collisions with existing modules.
        /// </summary>
        [CommandLine("hotreload", "<postfix>", "If non-empty, marks the build as hot-reload for modules reloading at runtime and adds the specified postfix to the output binaries names to prevent file collisions with existing modules.")]
        public static string HotReloadPostfix = string.Empty;

        /// <summary>
        /// If set, forces targets to build only bindings (C# binaries-only).
        /// </summary>
        [CommandLine("BuildBindingsOnly", "If set, forces targets to build only bindings (C# binaries-only).")]
        public static bool BuildBindingsOnly = false;

        /// <summary>
        /// Generates Visual Studio 2015 project format files. Valid only with -genproject option.
        /// </summary>
        [CommandLine("vs2015", "Generates Visual Studio 2015 project format files. Valid only with -genproject option.")]
        public static bool ProjectFormatVS2015 = false;

        /// <summary>
        /// Generates Visual Studio 2017 project format files. Valid only with -genproject option.
        /// </summary>
        [CommandLine("vs2017", "Generates Visual Studio 2017 project format files. Valid only with -genproject option.")]
        public static bool ProjectFormatVS2017 = false;

        /// <summary>
        /// Generates Visual Studio 2019 project format files. Valid only with -genproject option.
        /// </summary>
        [CommandLine("vs2019", "Generates Visual Studio 2019 project format files. Valid only with -genproject option.")]
        public static bool ProjectFormatVS2019 = false;

        /// <summary>
        /// Generates Visual Studio Code project format files. Valid only with -genproject option.
        /// </summary>
        [CommandLine("vscode", "Generates Visual Studio Code project format files. Valid only with -genproject option.")]
        public static bool ProjectFormatVSCode = false;

        /// <summary>
        /// Generates code project files for a custom project format type. Valid only with -genproject option.
        /// </summary>
        [CommandLine("customProjectFormat", "<type>", "Generates code project files for a custom project format type. Valid only with -genproject option.")]
        public static string ProjectFormatCustom = null;

        /// <summary>
<<<<<<< HEAD
=======
        /// Overrides the compiler to use for building. Eg. v140 overrides the toolset when building for Windows.
        /// </summary>
        [CommandLine("compiler", "<name>", "Overrides the compiler to use for building. Eg. v140 overrides the toolset when building for Windows.")]
        public static string Compiler = null;

        /// <summary>
>>>>>>> 3ddd64df
        /// Custom configuration defines provided via command line for the build tool.
        /// </summary>
        public static List<string> CustomDefines = new List<string>();
    }
}<|MERGE_RESOLUTION|>--- conflicted
+++ resolved
@@ -202,15 +202,12 @@
         public static string ProjectFormatCustom = null;
 
         /// <summary>
-<<<<<<< HEAD
-=======
         /// Overrides the compiler to use for building. Eg. v140 overrides the toolset when building for Windows.
         /// </summary>
         [CommandLine("compiler", "<name>", "Overrides the compiler to use for building. Eg. v140 overrides the toolset when building for Windows.")]
         public static string Compiler = null;
 
         /// <summary>
->>>>>>> 3ddd64df
         /// Custom configuration defines provided via command line for the build tool.
         /// </summary>
         public static List<string> CustomDefines = new List<string>();
