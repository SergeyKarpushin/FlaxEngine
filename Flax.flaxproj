{
  "Name": "Flax",
  "Version": {
    "Major": 1,
<<<<<<< HEAD
    "Minor": 7,
    "Build": 6400
=======
    "Minor": 6,
    "Build": 6346
>>>>>>> 8e237811
  },
  "Company": "Flax",
  "Copyright": "Copyright (c) 2012-2023 Wojciech Figat. All rights reserved.",
  "GameTarget": "FlaxGame",
  "EditorTarget": "FlaxEditor",
  "Configuration": {
    "UseCSharp": true,
    "UseLargeWorlds": false,
    "UseDotNet": true
  }
}<|MERGE_RESOLUTION|>--- conflicted
+++ resolved
@@ -2,13 +2,8 @@
   "Name": "Flax",
   "Version": {
     "Major": 1,
-<<<<<<< HEAD
     "Minor": 7,
-    "Build": 6400
-=======
-    "Minor": 6,
-    "Build": 6346
->>>>>>> 8e237811
+    "Build": 6401
   },
   "Company": "Flax",
   "Copyright": "Copyright (c) 2012-2023 Wojciech Figat. All rights reserved.",
